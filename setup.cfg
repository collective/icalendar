[check-manifest]
ignore =
    *.cfg
    bootstrap.py
    requirements_docs.txt

[zest.releaser]
python-file-with-version = src/icalendar/__init__.py
<<<<<<< HEAD

[tool:pytest]
norecursedirs = .* env* docs *.egg src/icalendar/tests/hypothesis
=======
create-wheel = yes

[wheel]
universal = 1
>>>>>>> 7fa23d44
<|MERGE_RESOLUTION|>--- conflicted
+++ resolved
@@ -6,13 +6,10 @@
 
 [zest.releaser]
 python-file-with-version = src/icalendar/__init__.py
-<<<<<<< HEAD
-
-[tool:pytest]
-norecursedirs = .* env* docs *.egg src/icalendar/tests/hypothesis
-=======
 create-wheel = yes
 
 [wheel]
 universal = 1
->>>>>>> 7fa23d44
+
+[tool:pytest]
+norecursedirs = .* env* docs *.egg src/icalendar/tests/hypothesis