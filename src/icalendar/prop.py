--- conflicted
+++ resolved
@@ -191,15 +191,7 @@
 
     @classmethod
     def from_ical(cls, ical):
-<<<<<<< HEAD
         return cls(ical)
-=======
-        try:
-            return cls(ical)
-        except:
-            raise ValueError(u'Expected vCalAddress, got: %s' % ical)
->>>>>>> a1f671b7
-
 
 
 class vFloat(float):
