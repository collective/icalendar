"""This module parses and generates contentlines as defined in RFC 2445
(iCalendar), but will probably work for other MIME types with similar syntax.
Eg. RFC 2426 (vCard)

It is stupid in the sense that it treats the content purely as strings. No type
conversion is attempted.
"""

from icalendar.caselessdict import CaselessDict
from icalendar.parser_tools import DEFAULT_ENCODING
from icalendar.parser_tools import SEQUENCE_TYPES
from icalendar.parser_tools import to_unicode

import re


def escape_char(text):
    """Format value according to iCalendar TEXT escaping rules.
    """
    assert isinstance(text, (str, bytes))
    # NOTE: ORDER MATTERS!
    return text.replace(r'\N', '\n')\
               .replace('\\', '\\\\')\
               .replace(';', r'\;')\
               .replace(',', r'\,')\
               .replace('\r\n', r'\n')\
               .replace('\n', r'\n')


def unescape_char(text):
    assert isinstance(text, (str, bytes))
    # NOTE: ORDER MATTERS!
    if isinstance(text, str):
        return text.replace('\\N', '\\n')\
                   .replace('\r\n', '\n')\
                   .replace('\\n', '\n')\
                   .replace('\\,', ',')\
                   .replace('\\;', ';')\
                   .replace('\\\\', '\\')
    elif isinstance(text, bytes):
        return text.replace(b'\\N', b'\\n')\
                   .replace(b'\r\n', b'\n')\
                   .replace(b'\n', b'\n')\
                   .replace(b'\\,', b',')\
                   .replace(b'\\;', b';')\
                   .replace(b'\\\\', b'\\')


def tzid_from_dt(dt):
    tzid = None
    if hasattr(dt.tzinfo, 'zone'):
        tzid = dt.tzinfo.zone  # pytz implementation
    elif hasattr(dt.tzinfo, 'key'):
        tzid = dt.tzinfo.key # ZoneInfo implementation
    elif hasattr(dt.tzinfo, 'tzname'):
        # dateutil implementation, but this is broken
        # See https://github.com/collective/icalendar/issues/333 for details
        tzid = dt.tzinfo.tzname(dt)
    return tzid

def foldline(line, limit=75, fold_sep='\r\n '):
    """Make a string folded as defined in RFC5545
    Lines of text SHOULD NOT be longer than 75 octets, excluding the line
    break.  Long content lines SHOULD be split into a multiple line
    representations using a line "folding" technique.  That is, a long
    line can be split between any two characters by inserting a CRLF
    immediately followed by a single linear white-space character (i.e.,
    SPACE or HTAB).
    """
    assert isinstance(line, str)
    assert '\n' not in line

    # Use a fast and simple variant for the common case that line is all ASCII.
    try:
        line.encode('ascii')
    except (UnicodeEncodeError, UnicodeDecodeError):
        pass
    else:
        return fold_sep.join(
            line[i:i + limit - 1] for i in range(0, len(line), limit - 1)
        )

    ret_chars = []
    byte_count = 0
    for char in line:
        char_byte_len = len(char.encode(DEFAULT_ENCODING))
        byte_count += char_byte_len
        if byte_count >= limit:
            ret_chars.append(fold_sep)
            byte_count = char_byte_len
        ret_chars.append(char)

    return ''.join(ret_chars)


#################################################################
# Property parameter stuff

def param_value(value):
    """Returns a parameter value.
    """
    if isinstance(value, SEQUENCE_TYPES):
        return q_join(value)
    return dquote(value)


# Could be improved

# [\w-] because of the iCalendar RFC
# . because of the vCard RFC
NAME = re.compile(r'[\w.-]+')

UNSAFE_CHAR = re.compile('[\x00-\x08\x0a-\x1f\x7F",:;]')
QUNSAFE_CHAR = re.compile('[\x00-\x08\x0a-\x1f\x7F"]')
FOLD = re.compile(b'(\r?\n)+[ \t]')
uFOLD = re.compile('(\r?\n)+[ \t]')
NEWLINE = re.compile(r'\r?\n')


def validate_token(name):
    match = NAME.findall(name)
    if len(match) == 1 and name == match[0]:
        return
    raise ValueError(name)


def validate_param_value(value, quoted=True):
    validator = QUNSAFE_CHAR if quoted else UNSAFE_CHAR
    if validator.findall(value):
        raise ValueError(value)


# chars presence of which in parameter value will be cause the value
# to be enclosed in double-quotes
QUOTABLE = re.compile("[,;: ’']")


def dquote(val):
    """Enclose parameter values containing [,;:] in double quotes.
    """
    # a double-quote character is forbidden to appear in a parameter value
    # so replace it with a single-quote character
    val = val.replace('"', "'")
    if QUOTABLE.search(val):
        return '"%s"' % val
    return val


# parsing helper
def q_split(st, sep=',', maxsplit=-1):
    """Splits a string on char, taking double (q)uotes into considderation.
    """
    if maxsplit == 0:
        return [st]

    result = []
    cursor = 0
    length = len(st)
    inquote = 0
    splits = 0
    for i in range(length):
        ch = st[i]
        if ch == '"':
            inquote = not inquote
        if not inquote and ch == sep:
            result.append(st[cursor:i])
            cursor = i + 1
            splits += 1
        if i + 1 == length or splits == maxsplit:
            result.append(st[cursor:])
            break
    return result


def q_join(lst, sep=','):
    """Joins a list on sep, quoting strings with QUOTABLE chars.
    """
    return sep.join(dquote(itm) for itm in lst)


class Parameters(CaselessDict):
    """Parser and generator of Property parameter strings. It knows nothing of
    datatypes. Its main concern is textual structure.
    """

    def params(self):
        """In rfc2445 keys are called parameters, so this is to be consitent
        with the naming conventions.
        """
        return self.keys()

# TODO?
# Later, when I get more time... need to finish this off now. The last major
# thing missing.
#   def _encode(self, name, value, cond=1):
#       # internal, for conditional convertion of values.
#       if cond:
#           klass = types_factory.for_property(name)
#           return klass(value)
#       return value
#
#   def add(self, name, value, encode=0):
#       "Add a parameter value and optionally encode it."
#       if encode:
#           value = self._encode(name, value, encode)
#       self[name] = value
#
#   def decoded(self, name):
#       "returns a decoded value, or list of same"

    def to_ical(self, sorted=True):
        result = []
        items = list(self.items())
        if sorted:
            items.sort()

        for key, value in items:
            value = param_value(value)
            if isinstance(value, str):
                value = value.encode(DEFAULT_ENCODING)
            # CaselessDict keys are always unicode
            key = key.upper().encode(DEFAULT_ENCODING)
            result.append(key + b'=' + value)
        return b';'.join(result)

    @classmethod
    def from_ical(cls, st, strict=False):
        """Parses the parameter format from ical text format."""

        # parse into strings
        result = cls()
        for param in q_split(st, ';'):
            try:
                key, val = q_split(param, '=', maxsplit=1)
                validate_token(key)
                # Property parameter values that are not in quoted
                # strings are case insensitive.
                vals = []
                for v in q_split(val, ','):
                    if v.startswith('"') and v.endswith('"'):
                        v = v.strip('"')
                        validate_param_value(v, quoted=True)
                        vals.append(v)
                    else:
                        validate_param_value(v, quoted=False)
                        if strict:
                            vals.append(v.upper())
                        else:
                            vals.append(v)
                if not vals:
                    result[key] = val
                else:
                    if len(vals) == 1:
                        result[key] = vals[0]
                    else:
                        result[key] = vals
            except ValueError as exc:
                raise ValueError('%r is not a valid parameter string: %s'
                                 % (param, exc))
        return result

#########################################
# parsing and generation of content lines

class Contentline(str):
    """A content line is basically a string that can be folded and parsed into
    parts.
    """
    def __new__(cls, value, strict=False, encoding=DEFAULT_ENCODING):
        value = to_unicode(value, encoding=encoding)
        assert '\n' not in value, ('Content line can not contain unescaped '
                                    'new line characters.')
        self = super().__new__(cls, value)
        self.strict = strict
        return self

    @classmethod
    def from_parts(cls, name, params, values, sorted=True):
        """Turn a parts into a content line.
        """
        assert isinstance(params, Parameters)
        if hasattr(values, 'to_ical'):
            values = values.to_ical()
        else:
            values = vText(values).to_ical()
        # elif isinstance(values, basestring):
        #    values = escape_char(values)

        # TODO: after unicode only, remove this
        # Convert back to unicode, after to_ical encoded it.
        name = to_unicode(name)
        values = to_unicode(values)
        if params:
            params = to_unicode(params.to_ical(sorted=sorted))
            return cls(f'{name};{params}:{values}')
        return cls(f'{name}:{values}')

    def parts(self):
        """
        Split the content line up into (name, parameters, values) parts.

        Example with parameter:
        DESCRIPTION;ALTREP="cid:part1.0001@example.org":The Fall'98 Wild

        Example without parameters:
        DESCRIPTION:The Fall'98 Wild

        https://icalendar.org/iCalendar-RFC-5545/3-2-property-parameters.html
        """
        try:
            st = self
            name_split = None
            value_split = None
            in_quotes = False
            # Any character can be escaped using a backslash, e.g.: "test\:test"
            quote_character = False
            for i, ch in enumerate(st):
                # We can also quote using quotation marks. This ignores any output, until another quote appears.
                if ch == '"':
                    in_quotes = not in_quotes
                    continue

                # Ignore input, as we are currently in quotation mark quotes
                if in_quotes:
                    continue

                # Skip quoted character
                if quote_character:
                    quote_character = False
                    continue

                # The next character should be ignored
                if ch == '\\':
                    quote_character = True
                    continue

                # The name ends either after the parameter or value delimiter
                if ch in ':;' and not name_split:
                    name_split = i

                # The value starts after the value delimiter
                if ch == ':' and not value_split:
                    value_split = i

            # Get name
            name = st[:name_split]
            if not name:
                raise ValueError('Key name is required')
            validate_token(name)

            # Check if parameters are empty
            if not name_split or name_split + 1 == value_split:
                raise ValueError('Invalid content line')

            # Get parameters (text between ; and :)
            params = Parameters.from_ical(st[name_split + 1: value_split],
<<<<<<< HEAD
                                        strict=self.strict)

            # Get the value after the :
            values = st[value_split + 1:]
=======
                                          strict=self.strict)
            params = Parameters(
                (unescape_string(key), unescape_list_or_string(value))
                for key, value in iter(params.items())
            )
            values = unescape_string(st[value_split + 1:])
>>>>>>> 8bf28e80
            return (name, params, values)
        except ValueError as exc:
            raise ValueError(
                "Content line could not be parsed into parts: '%s': %s"
                % (self, exc)
            )

    @classmethod
    def from_ical(cls, ical, strict=False):
        """Unfold the content lines in an iCalendar into long content lines.
        """
        ical = to_unicode(ical)
        # a fold is carriage return followed by either a space or a tab
        return cls(uFOLD.sub('', ical), strict=strict)

    def to_ical(self):
        """Long content lines are folded so they are less than 75 characters
        wide.
        """
        return foldline(self).encode(DEFAULT_ENCODING)


class Contentlines(list):
    """I assume that iCalendar files generally are a few kilobytes in size.
    Then this should be efficient. for Huge files, an iterator should probably
    be used instead.
    """
    def to_ical(self):
        """Simply join self.
        """
        return b'\r\n'.join(line.to_ical() for line in self if line) + b'\r\n'

    @classmethod
    def from_ical(cls, st):
        """Parses a string into content lines.
        """
        st = to_unicode(st)
        try:
            # a fold is carriage return followed by either a space or a tab
            unfolded = uFOLD.sub('', st)
            lines = cls(Contentline(line) for
                        line in NEWLINE.split(unfolded) if line)
            lines.append('')  # '\r\n' at the end of every content line
            return lines
        except Exception:
            raise ValueError('Expected StringType with content lines')


# XXX: what kind of hack is this? import depends to be at end
from icalendar.prop import vText<|MERGE_RESOLUTION|>--- conflicted
+++ resolved
@@ -354,19 +354,10 @@
 
             # Get parameters (text between ; and :)
             params = Parameters.from_ical(st[name_split + 1: value_split],
-<<<<<<< HEAD
                                         strict=self.strict)
 
             # Get the value after the :
             values = st[value_split + 1:]
-=======
-                                          strict=self.strict)
-            params = Parameters(
-                (unescape_string(key), unescape_list_or_string(value))
-                for key, value in iter(params.items())
-            )
-            values = unescape_string(st[value_split + 1:])
->>>>>>> 8bf28e80
             return (name, params, values)
         except ValueError as exc:
             raise ValueError(
