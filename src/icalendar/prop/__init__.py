"""This module contains the parser/generators (or coders/encoders if you
prefer) for the classes/datatypes that are used in iCalendar:

###########################################################################

# This module defines these property value data types and property parameters

4.2 Defined property parameters are:

.. code-block:: text

     ALTREP, CN, CUTYPE, DELEGATED-FROM, DELEGATED-TO, DIR, ENCODING, FMTTYPE,
     FBTYPE, LANGUAGE, MEMBER, PARTSTAT, RANGE, RELATED, RELTYPE, ROLE, RSVP,
     SENT-BY, TZID, VALUE

4.3 Defined value data types are:

.. code-block:: text

    BINARY, BOOLEAN, CAL-ADDRESS, DATE, DATE-TIME, DURATION, FLOAT, INTEGER,
    PERIOD, RECUR, TEXT, TIME, URI, UTC-OFFSET

###########################################################################

iCalendar properties have values. The values are strongly typed. This module
defines these types, calling val.to_ical() on them will render them as defined
in rfc5545.

If you pass any of these classes a Python primitive, you will have an object
that can render itself as iCalendar formatted date.

Property Value Data Types start with a 'v'. they all have an to_ical() and
from_ical() method. The to_ical() method generates a text string in the
iCalendar format. The from_ical() method can parse this format and return a
primitive Python datatype. So it should always be true that:

.. code-block:: python

    x == vDataType.from_ical(VDataType(x).to_ical())

These types are mainly used for parsing and file generation. But you can set
them directly.
"""

from __future__ import annotations

import base64
import binascii
import re
<<<<<<< HEAD
from datetime import date, datetime, time, timedelta, timezone
from typing import Any, ClassVar, Optional, Tuple, Union

from icalendar.caselessdict import CaselessDict
from icalendar.enums import Enum
from icalendar.error import JCalParsingError
=======
import uuid
from datetime import date, datetime, time, timedelta
from typing import Any, Union

from icalendar.caselessdict import CaselessDict
from icalendar.enums import Enum
from icalendar.error import InvalidCalendar
>>>>>>> 3afba5d8
from icalendar.parser import Parameters, escape_char, unescape_char
from icalendar.parser_tools import (
    DEFAULT_ENCODING,
    ICAL_TYPE,
    SEQUENCE_TYPES,
    from_unicode,
    to_unicode,
)
from icalendar.timezone import tzid_from_dt, tzid_from_tzinfo, tzp
from icalendar.timezone.tzid import is_utc
from icalendar.tools import is_date, is_datetime, normalize_pytz, to_datetime

try:
    from typing import TypeAlias
except ImportError:
    from typing_extensions import TypeAlias
try:
    from typing import Self
except ImportError:
    from typing_extensions import Self

DURATION_REGEX = re.compile(
    r"([-+]?)P(?:(\d+)W)?(?:(\d+)D)?" r"(?:T(?:(\d+)H)?(?:(\d+)M)?(?:(\d+)S)?)?$"
)

WEEKDAY_RULE = re.compile(
    r"(?P<signal>[+-]?)(?P<relative>[\d]{0,2})" r"(?P<weekday>[\w]{2})$"
)


class vBinary:
    """Binary property values are base 64 encoded."""

    default_value: ClassVar[str] = "BINARY"
    params: Parameters
    obj: str

    def __init__(self, obj, params: dict[str, str] | None = None):
        self.obj = to_unicode(obj)
        self.params = Parameters(encoding="BASE64", value="BINARY")
        if params:
            self.params.update(params)

    def __repr__(self):
        return f"vBinary({self.to_ical()})"

    def to_ical(self):
        return binascii.b2a_base64(self.obj.encode("utf-8"))[:-1]

    @staticmethod
    def from_ical(ical):
        try:
            return base64.b64decode(ical)
        except ValueError as e:
            raise ValueError("Not valid base 64 encoding.") from e

    def __eq__(self, other):
        """self == other"""
        return isinstance(other, vBinary) and self.obj == other.obj

    @classmethod
    def examples(cls) -> list[vBinary]:
        """Examples of vBinary."""
        return [cls("VGhlIHF1aWNrIGJyb3duIGZveCBqdW1wcyBvdmVyIHRoZSBsYXp5IGRvZy4")]

    from icalendar.param import VALUE

    def to_jcal(self, name: str) -> list:
        """The jCal representation of this property according to :rfc:`7265`."""
        params = self.params.to_jcal()
        if params.get("encoding") == "BASE64":
            # BASE64 is the only allowed encoding
            del params["encoding"]
        return [name, params, self.VALUE.lower(), self.obj]

    @classmethod
    def from_jcal(cls, jcal_property: list) -> vBinary:
        """Parse jcal from :rfc:`7265` to a vBinary.

        Args:
            jcal_property: The jcal property to parse.

        Raises:
            JCalParsingError: If the jcal provided is invalid.
        """
        JCalParsingError.validate_property(jcal_property, cls)
        JCalParsingError.validate_value_type(jcal_property[3], str, cls, 3)
        return cls(
            jcal_property[3],
            params=Parameters.from_jcal_property(jcal_property),
        )


class vBoolean(int):
    """Boolean

    Value Name:  BOOLEAN

    Purpose:  This value type is used to identify properties that contain
      either a "TRUE" or "FALSE" Boolean value.

    Format Definition:  This value type is defined by the following
      notation:

    .. code-block:: text

        boolean    = "TRUE" / "FALSE"

    Description:  These values are case-insensitive text.  No additional
      content value encoding is defined for this value type.

    Example:  The following is an example of a hypothetical property that
      has a BOOLEAN value type:

    .. code-block:: python

        TRUE

    .. code-block:: pycon

        >>> from icalendar.prop import vBoolean
        >>> boolean = vBoolean.from_ical('TRUE')
        >>> boolean
        True
        >>> boolean = vBoolean.from_ical('FALSE')
        >>> boolean
        False
        >>> boolean = vBoolean.from_ical('True')
        >>> boolean
        True
    """

    default_value: ClassVar[str] = "BOOLEAN"
    params: Parameters

    BOOL_MAP = CaselessDict({"true": True, "false": False})

    def __new__(cls, *args, params: dict[str, Any] | None = None, **kwargs):
        self = super().__new__(cls, *args, **kwargs)
        self.params = Parameters(params)
        return self

    def to_ical(self):
        return b"TRUE" if self else b"FALSE"

    @classmethod
    def from_ical(cls, ical):
        try:
            return cls.BOOL_MAP[ical]
        except Exception as e:
            raise ValueError(f"Expected 'TRUE' or 'FALSE'. Got {ical}") from e

    @classmethod
    def examples(cls) -> list[vBoolean]:
        """Examples of vBoolean."""
        return [
            cls(True),  # noqa: FBT003
            cls(False),  # noqa: FBT003
        ]

    from icalendar.param import VALUE

    def to_jcal(self, name: str) -> list:
        """The jCal representation of this property according to :rfc:`7265`."""
        return [name, self.params.to_jcal(), self.VALUE.lower(), bool(self)]

    @classmethod
    def from_jcal(cls, jcal_property: list) -> vBoolean:
        """Parse jcal from :rfc:`7265` to a vBoolean."""
        JCalParsingError.validate_property(jcal_property, cls)
        JCalParsingError.validate_value_type(jcal_property[3], bool, cls, 3)
        return cls(
            jcal_property[3],
            params=Parameters.from_jcal_property(jcal_property),
        )


class vText(str):
    """Simple text."""

    default_value: ClassVar[str] = "TEXT"
    params: Parameters
    __slots__ = ("encoding", "params")

    def __new__(
        cls,
        value,
        encoding=DEFAULT_ENCODING,
        /,
        params: dict[str, Any] | None = None,
    ):
        value = to_unicode(value, encoding=encoding)
        self = super().__new__(cls, value)
        self.encoding = encoding
        self.params = Parameters(params)
        return self

    def __repr__(self) -> str:
        return f"vText({self.to_ical()!r})"

    def to_ical(self) -> bytes:
        return escape_char(self).encode(self.encoding)

    @classmethod
    def from_ical(cls, ical: ICAL_TYPE):
        ical_unesc = unescape_char(ical)
        return cls(ical_unesc)

    @property
    def ical_value(self) -> str:
        """The string value of the text."""
        return str(self)

    from icalendar.param import ALTREP, GAP, LANGUAGE, RELTYPE, VALUE

    def to_jcal(self, name: str) -> list:
        """The jCal representation of this property according to :rfc:`7265`."""
        if name == "request-status":  # TODO: maybe add a vRequestStatus class?
            return [name, {}, "text", self.split(";", 2)]
        return [name, self.params.to_jcal(), self.VALUE.lower(), str(self)]

    @classmethod
    def examples(cls):
        """Examples of vText."""
        return [cls("Hello World!")]

    from icalendar.param import VALUE

    @classmethod
    def from_jcal(cls, jcal_property: list) -> Self:
        """Parse jcal from :rfc:`7265`."""
        JCalParsingError.validate_property(jcal_property, cls)
        name = jcal_property[0]
        if name == "categories":
            return vCategory.from_jcal(jcal_property)
        string = jcal_property[3]  # TODO: accept list or string but join with ;
        if name == "request-status":  # TODO: maybe add a vRequestStatus class?
            JCalParsingError.validate_list_type(jcal_property[3], str, cls, 3)
            string = ";".join(jcal_property[3])
        JCalParsingError.validate_value_type(string, str, cls, 3)
        return cls(
            string,
            params=Parameters.from_jcal_property(jcal_property),
        )

    @classmethod
    def parse_jcal_value(cls, jcal_value: Any) -> vText:
        """Parse a jCal value into a vText."""
        JCalParsingError.validate_value_type(jcal_value, (str, int, float), cls)
        return cls(str(jcal_value))


class vCalAddress(str):
    r"""Calendar User Address

    Value Name:
        CAL-ADDRESS

    Purpose:
        This value type is used to identify properties that contain a
        calendar user address.

    Description:
        The value is a URI as defined by [RFC3986] or any other
        IANA-registered form for a URI.  When used to address an Internet
        email transport address for a calendar user, the value MUST be a
        mailto URI, as defined by [RFC2368].

    Example:
        ``mailto:`` is in front of the address.

        .. code-block:: text

            mailto:jane_doe@example.com

        Parsing:

        .. code-block:: pycon

            >>> from icalendar import vCalAddress
            >>> cal_address = vCalAddress.from_ical('mailto:jane_doe@example.com')
            >>> cal_address
            vCalAddress('mailto:jane_doe@example.com')

        Encoding:

        .. code-block:: pycon

            >>> from icalendar import vCalAddress, Event
            >>> event = Event()
            >>> jane = vCalAddress("mailto:jane_doe@example.com")
            >>> jane.name = "Jane"
            >>> event["organizer"] = jane
            >>> print(event.to_ical().decode().replace('\\r\\n', '\\n').strip())
            BEGIN:VEVENT
            ORGANIZER;CN=Jane:mailto:jane_doe@example.com
            END:VEVENT
    """

    default_value: ClassVar[str] = "CAL-ADDRESS"
    params: Parameters
    __slots__ = ("params",)

    def __new__(
        cls,
        value,
        encoding=DEFAULT_ENCODING,
        /,
        params: dict[str, Any] | None = None,
    ):
        value = to_unicode(value, encoding=encoding)
        self = super().__new__(cls, value)
        self.params = Parameters(params)
        return self

    def __repr__(self):
        return f"vCalAddress('{self}')"

    def to_ical(self):
        return self.encode(DEFAULT_ENCODING)

    @classmethod
    def from_ical(cls, ical):
        return cls(ical)

    @property
    def ical_value(self):
        """The ``mailto:`` part of the address."""
        return str(self)

    @property
    def email(self) -> str:
        """The email address without ``mailto:`` at the start."""
        if self.lower().startswith("mailto:"):
            return self[7:]
        return str(self)

    from icalendar.param import (
        CN,
        CUTYPE,
        DELEGATED_FROM,
        DELEGATED_TO,
        DIR,
        LANGUAGE,
        PARTSTAT,
        ROLE,
        RSVP,
        SENT_BY,
        VALUE,
    )

    name = CN

    @staticmethod
    def _get_email(email: str) -> str:
        """Extract email and add mailto: prefix if needed.

        Handles case-insensitive mailto: prefix checking.

        Args:
            email: Email string that may or may not have mailto: prefix

        Returns:
            Email string with mailto: prefix
        """
        if not email.lower().startswith("mailto:"):
            return f"mailto:{email}"
        return email

    @classmethod
    def new(
        cls,
        email: str,
        /,
        cn: str | None = None,
        cutype: str | None = None,
        delegated_from: str | None = None,
        delegated_to: str | None = None,
        directory: str | None = None,
        language: str | None = None,
        partstat: str | None = None,
        role: str | None = None,
        rsvp: bool | None = None,
        sent_by: str | None = None,
    ):
        """Create a new vCalAddress with RFC 5545 parameters.

        Creates a vCalAddress instance with automatic mailto: prefix handling
        and support for all standard RFC 5545 parameters.

        Args:
            email: The email address (mailto: prefix added automatically if missing)
            cn: Common Name parameter
            cutype: Calendar user type (INDIVIDUAL, GROUP, RESOURCE, ROOM)
            delegated_from: Email of the calendar user that delegated
            delegated_to: Email of the calendar user that was delegated to
            directory: Reference to directory information
            language: Language for text values
            partstat: Participation status (NEEDS-ACTION, ACCEPTED, DECLINED, etc.)
            role: Role (REQ-PARTICIPANT, OPT-PARTICIPANT, NON-PARTICIPANT, CHAIR)
            rsvp: Whether RSVP is requested
            sent_by: Email of the calendar user acting on behalf of this user

        Returns:
            vCalAddress: A new calendar address with specified parameters

        Raises:
            TypeError: If email is not a string

        Examples:
            Basic usage:

            >>> from icalendar.prop import vCalAddress
            >>> addr = vCalAddress.new("test@test.com")
            >>> str(addr)
            'mailto:test@test.com'

            With parameters:

            >>> addr = vCalAddress.new("test@test.com", cn="Test User", role="CHAIR")
            >>> addr.params["CN"]
            'Test User'
            >>> addr.params["ROLE"]
            'CHAIR'
        """
        if not isinstance(email, str):
            raise TypeError(f"Email must be a string, not {type(email).__name__}")

        # Handle mailto: prefix (case-insensitive)
        email_with_prefix = cls._get_email(email)

        # Create the address
        addr = cls(email_with_prefix)

        # Set parameters if provided
        if cn is not None:
            addr.params["CN"] = cn
        if cutype is not None:
            addr.params["CUTYPE"] = cutype
        if delegated_from is not None:
            addr.params["DELEGATED-FROM"] = cls._get_email(delegated_from)
        if delegated_to is not None:
            addr.params["DELEGATED-TO"] = cls._get_email(delegated_to)
        if directory is not None:
            addr.params["DIR"] = directory
        if language is not None:
            addr.params["LANGUAGE"] = language
        if partstat is not None:
            addr.params["PARTSTAT"] = partstat
        if role is not None:
            addr.params["ROLE"] = role
        if rsvp is not None:
            addr.params["RSVP"] = "TRUE" if rsvp else "FALSE"
        if sent_by is not None:
            addr.params["SENT-BY"] = cls._get_email(sent_by)

        return addr

    def to_jcal(self, name: str) -> list:
        """Return this property in jCal format."""
        return [name, self.params.to_jcal(), self.VALUE.lower(), self.ical_value]

    @classmethod
    def examples(cls) -> list[vCalAddress]:
        """Examples of vCalAddress."""
        return [cls.new("you@example.org", cn="You There")]

    @classmethod
    def from_jcal(cls, jcal_property: list) -> Self:
        """Parse jcal from :rfc:`7265`."""
        JCalParsingError.validate_property(jcal_property, cls)
        JCalParsingError.validate_value_type(jcal_property[3], str, cls, 3)
        return cls(
            jcal_property[3],
            params=Parameters.from_jcal_property(jcal_property),
        )


class vFloat(float):
    """Float

    Value Name:
        FLOAT

    Purpose:
        This value type is used to identify properties that contain
        a real-number value.

    Format Definition:
        This value type is defined by the following notation:

        .. code-block:: text

            float      = (["+"] / "-") 1*DIGIT ["." 1*DIGIT]

    Description:
        If the property permits, multiple "float" values are
        specified by a COMMA-separated list of values.

        Example:

        .. code-block:: text

            1000000.0000001
            1.333
            -3.14

        .. code-block:: pycon

            >>> from icalendar.prop import vFloat
            >>> float = vFloat.from_ical('1000000.0000001')
            >>> float
            1000000.0000001
            >>> float = vFloat.from_ical('1.333')
            >>> float
            1.333
            >>> float = vFloat.from_ical('+1.333')
            >>> float
            1.333
            >>> float = vFloat.from_ical('-3.14')
            >>> float
            -3.14
    """

    default_value: ClassVar[str] = "FLOAT"
    params: Parameters

    def __new__(cls, *args, params: dict[str, Any] | None = None, **kwargs):
        self = super().__new__(cls, *args, **kwargs)
        self.params = Parameters(params)
        return self

    def to_ical(self):
        return str(self).encode("utf-8")

    @classmethod
    def from_ical(cls, ical):
        try:
            return cls(ical)
        except Exception as e:
            raise ValueError(f"Expected float value, got: {ical}") from e

    @classmethod
    def examples(cls) -> list[vFloat]:
        """Examples of vFloat."""
        return [vFloat(3.1415)]

    from icalendar.param import VALUE

    def to_jcal(self, name: str) -> list:
        """The jCal representation of this property according to :rfc:`7265`."""
        return [name, self.params.to_jcal(), self.VALUE.lower(), float(self)]

    @classmethod
    def from_jcal(cls, jcal_property: list) -> Self:
        """Parse jcal from :rfc:`7265`."""
        JCalParsingError.validate_property(jcal_property, cls)
        if jcal_property[0].upper() == "GEO":
            return vGeo.from_jcal(jcal_property)
        JCalParsingError.validate_value_type(jcal_property[3], float, cls, 3)
        return cls(
            jcal_property[3],
            params=Parameters.from_jcal_property(jcal_property),
        )


class vInt(int):
    """Integer

    Value Name:
        INTEGER

    Purpose:
        This value type is used to identify properties that contain a
        signed integer value.

    Format Definition:
        This value type is defined by the following notation:

        .. code-block:: text

            integer    = (["+"] / "-") 1*DIGIT

    Description:
        If the property permits, multiple "integer" values are
        specified by a COMMA-separated list of values.  The valid range
        for "integer" is -2147483648 to 2147483647.  If the sign is not
        specified, then the value is assumed to be positive.

        Example:

        .. code-block:: text

            1234567890
            -1234567890
            +1234567890
            432109876

        .. code-block:: pycon

            >>> from icalendar.prop import vInt
            >>> integer = vInt.from_ical('1234567890')
            >>> integer
            1234567890
            >>> integer = vInt.from_ical('-1234567890')
            >>> integer
            -1234567890
            >>> integer = vInt.from_ical('+1234567890')
            >>> integer
            1234567890
            >>> integer = vInt.from_ical('432109876')
            >>> integer
            432109876
    """

    default_value: ClassVar[str] = "INTEGER"
    params: Parameters

    def __new__(cls, *args, params: dict[str, Any] | None = None, **kwargs):
        self = super().__new__(cls, *args, **kwargs)
        self.params = Parameters(params)
        return self

    def to_ical(self) -> bytes:
        return str(self).encode("utf-8")

    @classmethod
    def from_ical(cls, ical: ICAL_TYPE):
        try:
            return cls(ical)
        except Exception as e:
            raise ValueError(f"Expected int, got: {ical}") from e

    @classmethod
    def examples(cls) -> list[vInt]:
        """Examples of vInt."""
        return [vInt(1000), vInt(-42)]

    from icalendar.param import VALUE

    def to_jcal(self, name: str) -> list:
        """The jCal representation of this property according to :rfc:`7265`."""
        return [name, self.params.to_jcal(), self.VALUE.lower(), int(self)]

    @classmethod
    def from_jcal(cls, jcal_property: list) -> Self:
        """Parse jcal from :rfc:`7265`."""
        JCalParsingError.validate_property(jcal_property, cls)
        JCalParsingError.validate_value_type(jcal_property[3], int, cls, 3)
        return cls(
            jcal_property[3],
            params=Parameters.from_jcal_property(jcal_property),
        )

    @classmethod
    def parse_jcal_value(cls, value: Any) -> int:
        """Parse a jCal value for vInt.

        Raises:
            JCalParsingError: If the value is not an int.
        """
        JCalParsingError.validate_value_type(value, int, cls)
        return cls(value)


class vDDDLists:
    """A list of vDDDTypes values."""

    default_value: ClassVar[str] = "DATE-TIME"
    params: Parameters
    dts: list[vDDDTypes]

    def __init__(self, dt_list, params: dict[str, Any] | None = None):
        if params is None:
            params = {}
        if not hasattr(dt_list, "__iter__"):
            dt_list = [dt_list]
        vddd = []
        tzid = None
        for dt_l in dt_list:
            dt = vDDDTypes(dt_l) if not isinstance(dt_l, vDDDTypes) else dt_l
            vddd.append(dt)
            if "TZID" in dt.params:
                tzid = dt.params["TZID"]

        if tzid:
            # NOTE: no support for multiple timezones here!
            params["TZID"] = tzid
        self.params = Parameters(params)
        self.dts = vddd

    def to_ical(self):
        dts_ical = (from_unicode(dt.to_ical()) for dt in self.dts)
        return b",".join(dts_ical)

    @staticmethod
    def from_ical(ical, timezone=None):
        out = []
        ical_dates = ical.split(",")
        for ical_dt in ical_dates:
            out.append(vDDDTypes.from_ical(ical_dt, timezone=timezone))
        return out

    def __eq__(self, other):
        if isinstance(other, vDDDLists):
            return self.dts == other.dts
        if isinstance(other, (TimeBase, date)):
            return self.dts == [other]
        return False

    def __repr__(self):
        """String representation."""
        return f"{self.__class__.__name__}({self.dts})"

    @classmethod
    def examples(cls) -> list[vDDDLists]:
        """Examples of vDDDLists."""
        return [vDDDLists([datetime(2025, 11, 10, 16, 50)])]  # noqa: DTZ001

    def to_jcal(self, name: str) -> list:
        """The jCal representation of this property according to :rfc:`7265`."""
        return [
            name,
            self.params.to_jcal(),
            self.VALUE.lower(),
            *[dt.to_jcal(name)[3] for dt in self.dts],
        ]

    def _get_value(self) -> str | None:
        return None if not self.dts else self.dts[0].VALUE

    from icalendar.param import VALUE

    @classmethod
    def from_jcal(cls, jcal_property: list) -> Self:
        """Parse jcal from :rfc:`7265`."""
        JCalParsingError.validate_property(jcal_property, cls)
        values = jcal_property[3:]
        prop = jcal_property[:3]
        dts = []
        for value in values:
            dts.append(vDDDTypes.from_jcal(prop + [value]))
        return cls(
            dts,
            params=Parameters.from_jcal_property(jcal_property),
        )


class vCategory:
    default_value: ClassVar[str] = "TEXT"
    params: Parameters

    def __init__(
        self, c_list: list[str] | str, /, params: dict[str, Any] | None = None
    ):
        if not hasattr(c_list, "__iter__") or isinstance(c_list, str):
            c_list = [c_list]
        self.cats: list[vText | str] = [vText(c) for c in c_list]
        self.params = Parameters(params)

    def __iter__(self):
        return iter(vCategory.from_ical(self.to_ical()))

    def to_ical(self):
        return b",".join(
            [
                c.to_ical() if hasattr(c, "to_ical") else vText(c).to_ical()
                for c in self.cats
            ]
        )

    @staticmethod
    def from_ical(ical):
        ical = to_unicode(ical)
        return unescape_char(ical).split(",")

    def __eq__(self, other):
        """self == other"""
        return isinstance(other, vCategory) and self.cats == other.cats

    def __repr__(self):
        """String representation."""
        return f"{self.__class__.__name__}({self.cats}, params={self.params})"

    def to_jcal(self, name: str) -> list:
        """The jCal representation for categories."""
        result = [name, self.params.to_jcal(), self.VALUE.lower()]
        result.extend(map(str, self.cats))
        if not self.cats:
            result.append("")
        return result

    @classmethod
    def examples(cls) -> list[vCategory]:
        """Examples of vCategory."""
        return [cls(["HOME", "COSY"])]

    from icalendar.param import VALUE

    @classmethod
    def from_jcal(cls, jcal_property: list) -> Self:
        """Parse jcal from :rfc:`7265`."""
        JCalParsingError.validate_property(jcal_property, cls)
        for i, category in enumerate(jcal_property[3:], start=3):
            JCalParsingError.validate_value_type(category, str, cls, i)
        return cls(
            jcal_property[3:],
            Parameters.from_jcal_property(jcal_property),
        )


class TimeBase:
    """Make classes with a datetime/date comparable."""

    default_value: ClassVar[str]
    params: Parameters
    ignore_for_equality = {"TZID", "VALUE"}

    def __eq__(self, other):
        """self == other"""
        if isinstance(other, date):
            return self.dt == other
        if isinstance(other, TimeBase):
            default = object()
            for key in (
                set(self.params) | set(other.params)
            ) - self.ignore_for_equality:
                if key[:2].lower() != "x-" and self.params.get(
                    key, default
                ) != other.params.get(key, default):
                    return False
            return self.dt == other.dt
        if isinstance(other, vDDDLists):
            return other == self
        return False

    def __hash__(self):
        return hash(self.dt)

    from icalendar.param import RANGE, RELATED, TZID

    def __repr__(self):
        """String representation."""
        return f"{self.__class__.__name__}({self.dt}, {self.params})"


DT_TYPE: TypeAlias = Union[
    datetime,
    date,
    timedelta,
    time,
    Tuple[datetime, datetime],
    Tuple[datetime, timedelta],
]


class vDDDTypes(TimeBase):
    """A combined Datetime, Date or Duration parser/generator. Their format
    cannot be confused, and often values can be of either types.
    So this is practical.
    """

    default_value: ClassVar[str] = "DATE-TIME"
    params: Parameters
    dt: DT_TYPE

    def __init__(self, dt, params: Optional[dict[str, Any]] = None):
        if params is None:
            params = {}
        if not isinstance(dt, (datetime, date, timedelta, time, tuple)):
            raise TypeError(
                "You must use datetime, date, timedelta, time or tuple (for periods)"
            )
        self.dt = dt
        # if isinstance(dt, (datetime, timedelta)): pass
        if is_date(dt):
            params.update({"value": "DATE"})
        elif isinstance(dt, time):
            params.update({"value": "TIME"})
        elif isinstance(dt, tuple):
            params.update({"value": "PERIOD"})
        self.params = Parameters(params)
        self.params.update_tzid_from(dt)

    def to_property_type(self) -> vDatetime | vDate | vDuration | vTime | vPeriod:
        """Convert to a property type.

        Raises ValueError if the type is unknown.
        """
        dt = self.dt
        if isinstance(dt, datetime):
            result = vDatetime(dt)
        elif isinstance(dt, date):
            result = vDate(dt)
        elif isinstance(dt, timedelta):
            result = vDuration(dt)
        elif isinstance(dt, time):
            result = vTime(dt)
        elif isinstance(dt, tuple) and len(dt) == 2:
            result = vPeriod(dt)
        else:
            raise ValueError(f"Unknown date type: {type(dt)}")
        result.params = self.params
        return result

    def to_ical(self) -> str:
        """Return the ical representation."""
        return self.to_property_type().to_ical()

    @classmethod
    def from_ical(cls, ical, timezone=None):
        if isinstance(ical, cls):
            return ical.dt
        u = ical.upper()
        if u.startswith(("P", "-P", "+P")):
            return vDuration.from_ical(ical)
        if "/" in u:
            return vPeriod.from_ical(ical, timezone=timezone)

        if len(ical) in (15, 16):
            return vDatetime.from_ical(ical, timezone=timezone)
        if len(ical) == 8:
            if timezone:
                tzinfo = tzp.timezone(timezone)
                if tzinfo is not None:
                    return to_datetime(vDate.from_ical(ical)).replace(tzinfo=tzinfo)
            return vDate.from_ical(ical)
        if len(ical) in (6, 7):
            return vTime.from_ical(ical)
        raise ValueError(f"Expected datetime, date, or time. Got: '{ical}'")

    @property
    def td(self) -> timedelta:
        """Compatibility property returning ``self.dt``.

        This class is used to replace different time components.
        Some of them contain a datetime or date (``.dt``).
        Some of them contain a timedelta (``.td``).
        This property allows interoperability.
        """
        return self.dt

    @property
    def dts(self) -> list:
        """Compatibility method to return a list of datetimes."""
        return [self]

    @classmethod
    def examples(cls) -> list[vDDDTypes]:
        """Examples of vDDDTypes."""
        return [cls(date(2025, 11, 10))]

    def _get_value(self) -> str | None:
        """Determine the VALUE parameter."""
        return self.to_property_type().VALUE

    from icalendar.param import VALUE

    def to_jcal(self, name: str) -> list:
        """The jCal representation of this property according to :rfc:`7265`."""
        return self.to_property_type().to_jcal(name)

    @classmethod
    def parse_jcal_value(cls, jcal: str | list) -> timedelta:
        """Parse a jCal value.

        Raises:
            JCalParsingError: If the value can't be parsed as either a date, time,
                date-time, duration, or period.
        """
        if isinstance(jcal, list):
            return vPeriod.parse_jcal_value(jcal)
        JCalParsingError.validate_value_type(jcal, str, cls)
        for jcal_type in (vDatetime, vDate, vTime, vDuration):
            try:
                return jcal_type.parse_jcal_value(jcal)
            except JCalParsingError:  # noqa: PERF203
                pass
        raise JCalParsingError(
            "Cannot parse date, time, date-time, duration, or period.", cls, value=jcal
        )

    @classmethod
    def from_jcal(cls, jcal_property: list) -> Self:
        """Parse jcal from :rfc:`7265`."""
        JCalParsingError.validate_property(jcal_property, cls)
        with JCalParsingError.reraise_with_path_added(3):
            dt = cls.parse_jcal_value(jcal_property[3])
        params = Parameters.from_jcal_property(jcal_property)
        if params.tzid:
            if isinstance(dt, tuple):
                # period
                start = tzp.localize(dt[0], params.tzid)
                end = tzp.localize(dt[1], params.tzid) if is_datetime(dt[1]) else dt[1]
                dt = (start, end)
            else:
                dt = tzp.localize(dt, params.tzid)
        return cls(
            dt,
            params=params,
        )


class vDate(TimeBase):
    """Date

    Value Name:
        DATE

    Purpose:
        This value type is used to identify values that contain a
        calendar date.

    Format Definition:
        This value type is defined by the following notation:

        .. code-block:: text

            date               = date-value

            date-value         = date-fullyear date-month date-mday
            date-fullyear      = 4DIGIT
            date-month         = 2DIGIT        ;01-12
            date-mday          = 2DIGIT        ;01-28, 01-29, 01-30, 01-31
                                               ;based on month/year

    Description:
        If the property permits, multiple "date" values are
        specified as a COMMA-separated list of values.  The format for the
        value type is based on the [ISO.8601.2004] complete
        representation, basic format for a calendar date.  The textual
        format specifies a four-digit year, two-digit month, and two-digit
        day of the month.  There are no separator characters between the
        year, month, and day component text.

    Example:
        The following represents July 14, 1997:

        .. code-block:: text

            19970714

        .. code-block:: pycon

            >>> from icalendar.prop import vDate
            >>> date = vDate.from_ical('19970714')
            >>> date.year
            1997
            >>> date.month
            7
            >>> date.day
            14
    """

    default_value: ClassVar[str] = "DATE"
    params: Parameters

    def __init__(self, dt, params: Optional[dict[str, Any]] = None):
        if not isinstance(dt, date):
            raise TypeError("Value MUST be a date instance")
        self.dt = dt
        self.params = Parameters(params or {})

    def to_ical(self):
        s = f"{self.dt.year:04}{self.dt.month:02}{self.dt.day:02}"
        return s.encode("utf-8")

    @staticmethod
    def from_ical(ical):
        try:
            timetuple = (
                int(ical[:4]),  # year
                int(ical[4:6]),  # month
                int(ical[6:8]),  # day
            )
            return date(*timetuple)
        except Exception as e:
            raise ValueError(f"Wrong date format {ical}") from e

    @classmethod
    def examples(cls) -> list[vDate]:
        """Examples of vDate."""
        return [cls(date(2025, 11, 10))]

    from icalendar.param import VALUE

    def to_jcal(self, name: str) -> list:
        """The jCal representation of this property according to :rfc:`7265`."""
        return [
            name,
            self.params.to_jcal(),
            self.VALUE.lower(),
            self.dt.strftime("%Y-%m-%d"),
        ]

    @classmethod
    def parse_jcal_value(cls, jcal: str) -> datetime:
        """Parse a jCal string to a :py:class:`datetime.datetime`.

        Raises:
            JCalParsingError: If it can't parse a date.
        """
        JCalParsingError.validate_value_type(jcal, str, cls)
        try:
            return datetime.strptime(jcal, "%Y-%m-%d").date()  # noqa: DTZ007
        except ValueError as e:
            raise JCalParsingError("Cannot parse date.", cls, value=jcal) from e

    @classmethod
    def from_jcal(cls, jcal_property: list) -> Self:
        """Parse jcal from :rfc:`7265`."""
        JCalParsingError.validate_property(jcal_property, cls)
        with JCalParsingError.reraise_with_path_added(3):
            value = cls.parse_jcal_value(jcal_property[3])
        return cls(
            value,
            params=Parameters.from_jcal_property(jcal_property),
        )


class vDatetime(TimeBase):
    """Date-Time

    Value Name:
        DATE-TIME

    Purpose:
        This value type is used to identify values that specify a
        precise calendar date and time of day. The format is based on
        the ISO.8601.2004 complete representation.

    Format Definition:
        This value type is defined by the following notation:

        .. code-block:: text

            date-time  = date "T" time

            date       = date-value
            date-value         = date-fullyear date-month date-mday
            date-fullyear      = 4DIGIT
            date-month         = 2DIGIT        ;01-12
            date-mday          = 2DIGIT        ;01-28, 01-29, 01-30, 01-31
                                               ;based on month/year
            time               = time-hour time-minute time-second [time-utc]
            time-hour          = 2DIGIT        ;00-23
            time-minute        = 2DIGIT        ;00-59
            time-second        = 2DIGIT        ;00-60
            time-utc           = "Z"

        The following is the representation of the date-time format.

        .. code-block:: text

            YYYYMMDDTHHMMSS

    Description:
        vDatetime is timezone aware and uses a timezone library.
        When a vDatetime object is created from an
        ical string, you can pass a valid timezone identifier. When a
        vDatetime object is created from a Python :py:mod:`datetime` object, it uses the
        tzinfo component, if present. Otherwise a timezone-naive object is
        created. Be aware that there are certain limitations with timezone naive
        DATE-TIME components in the icalendar standard.

    Example:
        The following represents March 2, 2021 at 10:15 AM with local time:

        .. code-block:: pycon

            >>> from icalendar import vDatetime
            >>> datetime = vDatetime.from_ical("20210302T101500")
            >>> datetime.tzname()
            >>> datetime.year
            2021
            >>> datetime.minute
            15

        The following represents March 2, 2021 at 10:15 AM in New York:

        .. code-block:: pycon

            >>> datetime = vDatetime.from_ical("20210302T101500", 'America/New_York')
            >>> datetime.tzname()
            'EST'

        The following represents March 2, 2021 at 10:15 AM in Berlin:

        .. code-block:: pycon

            >>> from zoneinfo import ZoneInfo
            >>> timezone = ZoneInfo("Europe/Berlin")
            >>> vDatetime.from_ical("20210302T101500", timezone)
            datetime.datetime(2021, 3, 2, 10, 15, tzinfo=ZoneInfo(key='Europe/Berlin'))
    """

    default_value: ClassVar[str] = "DATE-TIME"
    params: Parameters

    def __init__(self, dt, /, params: dict[str, Any] | None = None):
        self.dt = dt
        self.params = Parameters(params)
        self.params.update_tzid_from(dt)

    def to_ical(self):
        dt = self.dt

        s = (
            f"{dt.year:04}{dt.month:02}{dt.day:02}"
            f"T{dt.hour:02}{dt.minute:02}{dt.second:02}"
        )
        if self.is_utc():
            s += "Z"
        return s.encode("utf-8")

    @staticmethod
    def from_ical(ical, timezone=None):
        """Create a datetime from the RFC string."""
        tzinfo = None
        if isinstance(timezone, str):
            tzinfo = tzp.timezone(timezone)
        elif timezone is not None:
            tzinfo = timezone

        try:
            timetuple = (
                int(ical[:4]),  # year
                int(ical[4:6]),  # month
                int(ical[6:8]),  # day
                int(ical[9:11]),  # hour
                int(ical[11:13]),  # minute
                int(ical[13:15]),  # second
            )
            if tzinfo:
                return tzp.localize(datetime(*timetuple), tzinfo)  # noqa: DTZ001
            if not ical[15:]:
                return datetime(*timetuple)  # noqa: DTZ001
            if ical[15:16] == "Z":
                return tzp.localize_utc(datetime(*timetuple))  # noqa: DTZ001
        except Exception as e:
            raise ValueError(f"Wrong datetime format: {ical}") from e
        raise ValueError(f"Wrong datetime format: {ical}")

    @classmethod
    def examples(cls) -> list[vDatetime]:
        """Examples of vDatetime."""
        return [cls(datetime(2025, 11, 10, 16, 52))]  # noqa: DTZ001

    from icalendar.param import VALUE

    def to_jcal(self, name: str) -> list:
        """The jCal representation of this property according to :rfc:`7265`."""
        value = self.dt.strftime("%Y-%m-%dT%H:%M:%S")
        if self.is_utc():
            value += "Z"
        return [name, self.params.to_jcal(exclude_utc=True), self.VALUE.lower(), value]

    def is_utc(self) -> bool:
        """Whether this datetime is UTC."""
        return self.params.is_utc() or is_utc(self.dt)

    @classmethod
    def parse_jcal_value(cls, jcal: str) -> datetime:
        """Parse a jCal string to a :py:class:`datetime.datetime`.

        Raises:
            JCalParsingError: If it can't parse a date-time value.
        """
        JCalParsingError.validate_value_type(jcal, str, cls)
        utc = jcal.endswith("Z")
        if utc:
            jcal = jcal[:-1]
        try:
            dt = datetime.strptime(jcal, "%Y-%m-%dT%H:%M:%S")  # noqa: DTZ007
        except ValueError as e:
            raise JCalParsingError("Cannot parse date-time.", cls, value=jcal) from e
        if utc:
            return tzp.localize_utc(dt)
        return dt

    @classmethod
    def from_jcal(cls, jcal_property: list) -> Self:
        """Parse jcal from :rfc:`7265`."""
        JCalParsingError.validate_property(jcal_property, cls)
        params = Parameters.from_jcal_property(jcal_property)
        with JCalParsingError.reraise_with_path_added(3):
            dt = cls.parse_jcal_value(jcal_property[3])
        if params.tzid:
            dt = tzp.localize(dt, params.tzid)
        return cls(
            dt,
            params=params,
        )


class vDuration(TimeBase):
    """Duration

    Value Name:
        DURATION

    Purpose:
        This value type is used to identify properties that contain
        a duration of time.

    Format Definition:
        This value type is defined by the following notation:

        .. code-block:: text

            dur-value  = (["+"] / "-") "P" (dur-date / dur-time / dur-week)

            dur-date   = dur-day [dur-time]
            dur-time   = "T" (dur-hour / dur-minute / dur-second)
            dur-week   = 1*DIGIT "W"
            dur-hour   = 1*DIGIT "H" [dur-minute]
            dur-minute = 1*DIGIT "M" [dur-second]
            dur-second = 1*DIGIT "S"
            dur-day    = 1*DIGIT "D"

    Description:
        If the property permits, multiple "duration" values are
        specified by a COMMA-separated list of values.  The format is
        based on the [ISO.8601.2004] complete representation basic format
        with designators for the duration of time.  The format can
        represent nominal durations (weeks and days) and accurate
        durations (hours, minutes, and seconds).  Note that unlike
        [ISO.8601.2004], this value type doesn't support the "Y" and "M"
        designators to specify durations in terms of years and months.
        The duration of a week or a day depends on its position in the
        calendar.  In the case of discontinuities in the time scale, such
        as the change from standard time to daylight time and back, the
        computation of the exact duration requires the subtraction or
        addition of the change of duration of the discontinuity.  Leap
        seconds MUST NOT be considered when computing an exact duration.
        When computing an exact duration, the greatest order time
        components MUST be added first, that is, the number of days MUST
        be added first, followed by the number of hours, number of
        minutes, and number of seconds.

    Example:
        A duration of 15 days, 5 hours, and 20 seconds would be:

        .. code-block:: text

            P15DT5H0M20S

        A duration of 7 weeks would be:

        .. code-block:: text

            P7W

        .. code-block:: pycon

            >>> from icalendar.prop import vDuration
            >>> duration = vDuration.from_ical('P15DT5H0M20S')
            >>> duration
            datetime.timedelta(days=15, seconds=18020)
            >>> duration = vDuration.from_ical('P7W')
            >>> duration
            datetime.timedelta(days=49)
    """

    default_value: ClassVar[str] = "DURATION"
    params: Parameters

<<<<<<< HEAD
    def __init__(self, td: timedelta, /, params: dict[str, Any] | None = None):
        if params is None:
            params = {}
=======
    def __init__(self, td: timedelta | str, /, params: dict[str, Any] | None = None):
        if isinstance(td, str):
            td = vDuration.from_ical(td)
>>>>>>> 3afba5d8
        if not isinstance(td, timedelta):
            raise TypeError("Value MUST be a timedelta instance")
        self.td = td
        self.params = Parameters(params)

    def to_ical(self):
        sign = ""
        td = self.td
        if td.days < 0:
            sign = "-"
            td = -td
        timepart = ""
        if td.seconds:
            timepart = "T"
            hours = td.seconds // 3600
            minutes = td.seconds % 3600 // 60
            seconds = td.seconds % 60
            if hours:
                timepart += f"{hours}H"
            if minutes or (hours and seconds):
                timepart += f"{minutes}M"
            if seconds:
                timepart += f"{seconds}S"
        if td.days == 0 and timepart:
            return str(sign).encode("utf-8") + b"P" + str(timepart).encode("utf-8")
        return (
            str(sign).encode("utf-8")
            + b"P"
            + str(abs(td.days)).encode("utf-8")
            + b"D"
            + str(timepart).encode("utf-8")
        )

    @staticmethod
    def from_ical(ical):
        match = DURATION_REGEX.match(ical)
        if not match:
            raise InvalidCalendar(f"Invalid iCalendar duration: {ical}")

        sign, weeks, days, hours, minutes, seconds = match.groups()
        value = timedelta(
            weeks=int(weeks or 0),
            days=int(days or 0),
            hours=int(hours or 0),
            minutes=int(minutes or 0),
            seconds=int(seconds or 0),
        )

        if sign == "-":
            value = -value

        return value

    @property
    def dt(self) -> timedelta:
        """The time delta for compatibility."""
        return self.td

    @classmethod
    def examples(cls) -> list[vDuration]:
        """Examples of vDuration."""
        return [cls(timedelta(1, 99))]

    from icalendar.param import VALUE

    def to_jcal(self, name: str) -> list:
        """The jCal representation of this property according to :rfc:`7265`."""
        return [
            name,
            self.params.to_jcal(),
            self.VALUE.lower(),
            self.to_ical().decode(),
        ]

    @classmethod
    def parse_jcal_value(cls, jcal: str) -> timedelta | None:
        """Parse a jCal string to a :py:class:`datetime.timedelta`.

        Raises:
            JCalParsingError: If it can't parse a duration."""
        JCalParsingError.validate_value_type(jcal, str, cls)
        try:
            return cls.from_ical(jcal)
        except ValueError as e:
            raise JCalParsingError("Cannot parse duration.", cls, value=jcal) from e

    @classmethod
    def from_jcal(cls, jcal_property: list) -> Self:
        """Parse jcal from :rfc:`7265`."""
        JCalParsingError.validate_property(jcal_property, cls)
        with JCalParsingError.reraise_with_path_added(3):
            duration = cls.parse_jcal_value(jcal_property[3])
        return cls(
            duration,
            Parameters.from_jcal_property(jcal_property),
        )


class vPeriod(TimeBase):
    """Period of Time

    Value Name:
        PERIOD

    Purpose:
        This value type is used to identify values that contain a
        precise period of time.

    Format Definition:
        This value type is defined by the following notation:

        .. code-block:: text

            period     = period-explicit / period-start

           period-explicit = date-time "/" date-time
           ; [ISO.8601.2004] complete representation basic format for a
           ; period of time consisting of a start and end.  The start MUST
           ; be before the end.

           period-start = date-time "/" dur-value
           ; [ISO.8601.2004] complete representation basic format for a
           ; period of time consisting of a start and positive duration
           ; of time.

    Description:
        If the property permits, multiple "period" values are
        specified by a COMMA-separated list of values.  There are two
        forms of a period of time.  First, a period of time is identified
        by its start and its end.  This format is based on the
        [ISO.8601.2004] complete representation, basic format for "DATE-
        TIME" start of the period, followed by a SOLIDUS character
        followed by the "DATE-TIME" of the end of the period.  The start
        of the period MUST be before the end of the period.  Second, a
        period of time can also be defined by a start and a positive
        duration of time.  The format is based on the [ISO.8601.2004]
        complete representation, basic format for the "DATE-TIME" start of
        the period, followed by a SOLIDUS character, followed by the
        [ISO.8601.2004] basic format for "DURATION" of the period.

    Example:
        The period starting at 18:00:00 UTC, on January 1, 1997 and
        ending at 07:00:00 UTC on January 2, 1997 would be:

        .. code-block:: text

            19970101T180000Z/19970102T070000Z

        The period start at 18:00:00 on January 1, 1997 and lasting 5 hours
        and 30 minutes would be:

        .. code-block:: text

            19970101T180000Z/PT5H30M

        .. code-block:: pycon

            >>> from icalendar.prop import vPeriod
            >>> period = vPeriod.from_ical('19970101T180000Z/19970102T070000Z')
            >>> period = vPeriod.from_ical('19970101T180000Z/PT5H30M')
    """

    default_value: ClassVar[str] = "PERIOD"
    params: Parameters
    by_duration: bool
    start: datetime
    end: datetime
    duration: timedelta

    def __init__(
        self,
        per: tuple[datetime, Union[datetime, timedelta]],
        params: dict[str, Any] | None = None,
    ):
        start, end_or_duration = per
        if not (isinstance(start, (datetime, date))):
            raise TypeError("Start value MUST be a datetime or date instance")
        if not (isinstance(end_or_duration, (datetime, date, timedelta))):
            raise TypeError(
                "end_or_duration MUST be a datetime, date or timedelta instance"
            )
        by_duration = isinstance(end_or_duration, timedelta)
        if by_duration:
            duration = end_or_duration
            end = normalize_pytz(start + duration)
        else:
            end = end_or_duration
            duration = normalize_pytz(end - start)
        if start > end:
            raise ValueError("Start time is greater than end time")

        self.params = Parameters(params or {"value": "PERIOD"})
        # set the timezone identifier
        # does not support different timezones for start and end
        self.params.update_tzid_from(start)

        self.start = start
        self.end = end
        self.by_duration = by_duration
        self.duration = duration

    def overlaps(self, other):
        if self.start > other.start:
            return other.overlaps(self)
        return self.start <= other.start < self.end

    def to_ical(self):
        if self.by_duration:
            return (
                vDatetime(self.start).to_ical()
                + b"/"
                + vDuration(self.duration).to_ical()
            )
        return vDatetime(self.start).to_ical() + b"/" + vDatetime(self.end).to_ical()

    @staticmethod
    def from_ical(ical, timezone=None):
        try:
            start, end_or_duration = ical.split("/")
            start = vDDDTypes.from_ical(start, timezone=timezone)
            end_or_duration = vDDDTypes.from_ical(end_or_duration, timezone=timezone)
        except Exception as e:
            raise ValueError(f"Expected period format, got: {ical}") from e
        return (start, end_or_duration)

    def __repr__(self):
        p = (self.start, self.duration) if self.by_duration else (self.start, self.end)
        return f"vPeriod({p!r})"

    @property
    def dt(self):
        """Make this cooperate with the other vDDDTypes."""
        return (self.start, (self.duration if self.by_duration else self.end))

    from icalendar.param import FBTYPE

    @classmethod
    def examples(cls) -> list[vPeriod]:
        """Examples of vPeriod."""
        return [
            vPeriod((datetime(2025, 11, 10, 16, 35), timedelta(hours=1, minutes=30))),  # noqa: DTZ001
            vPeriod((datetime(2025, 11, 10, 16, 35), datetime(2025, 11, 10, 18, 5))),  # noqa: DTZ001
        ]

    from icalendar.param import VALUE

    def to_jcal(self, name: str) -> list:
        """The jCal representation of this property according to :rfc:`7265`."""
        value = [vDatetime(self.start).to_jcal(name)[-1]]
        if self.by_duration:
            value.append(vDuration(self.duration).to_jcal(name)[-1])
        else:
            value.append(vDatetime(self.end).to_jcal(name)[-1])
        return [name, self.params.to_jcal(exclude_utc=True), self.VALUE.lower(), value]

    @classmethod
    def parse_jcal_value(
        cls, jcal: str | list
    ) -> tuple[datetime, datetime] | tuple[datetime, timedelta]:
        """Parse a jCal value.

        Raises:
            JCalParsingError: If the period is not a list with exactly two items,
                or it can't parse a date-time or duration.
        """
        if not isinstance(jcal, list) or len(jcal) != 2:
            raise JCalParsingError(
                "A period must be a list with exactly 2 items.", cls, value=jcal
            )
        with JCalParsingError.reraise_with_path_added(0):
            start = vDatetime.parse_jcal_value(jcal[0])
        with JCalParsingError.reraise_with_path_added(1):
            JCalParsingError.validate_value_type(jcal[1], str, cls)
            if jcal[1].startswith(("P", "-P", "+P")):
                end_or_duration = vDuration.parse_jcal_value(jcal[1])
            else:
                try:
                    end_or_duration = vDatetime.parse_jcal_value(jcal[1])
                except JCalParsingError as e:
                    raise JCalParsingError(
                        "Cannot parse date-time or duration.",
                        cls,
                        value=jcal[1],
                    ) from e
        return start, end_or_duration

    @classmethod
    def from_jcal(cls, jcal_property: list) -> Self:
        """Parse jcal from :rfc:`7265`."""
        JCalParsingError.validate_property(jcal_property, cls)
        with JCalParsingError.reraise_with_path_added(3):
            start, end_or_duration = cls.parse_jcal_value(jcal_property[3])
        params = Parameters.from_jcal_property(jcal_property)
        tzid = params.tzid

        if tzid:
            start = tzp.localize(start, tzid)
            if is_datetime(end_or_duration):
                end_or_duration = tzp.localize(end_or_duration, tzid)

        return cls((start, end_or_duration), params=params)


class vWeekday(str):
    """Either a ``weekday`` or a ``weekdaynum``.

    .. code-block:: pycon

        >>> from icalendar import vWeekday
        >>> vWeekday("MO") # Simple weekday
        'MO'
        >>> vWeekday("2FR").relative # Second friday
        2
        >>> vWeekday("2FR").weekday
        'FR'
        >>> vWeekday("-1SU").relative # Last Sunday
        -1

    Definition from `RFC 5545, Section 3.3.10 <https://www.rfc-editor.org/rfc/rfc5545#section-3.3.10>`_:

    .. code-block:: text

        weekdaynum = [[plus / minus] ordwk] weekday
        plus        = "+"
        minus       = "-"
        ordwk       = 1*2DIGIT       ;1 to 53
        weekday     = "SU" / "MO" / "TU" / "WE" / "TH" / "FR" / "SA"
        ;Corresponding to SUNDAY, MONDAY, TUESDAY, WEDNESDAY, THURSDAY,
        ;FRIDAY, and SATURDAY days of the week.

    """

    params: Parameters
    __slots__ = ("params", "relative", "weekday")

    week_days = CaselessDict(
        {
            "SU": 0,
            "MO": 1,
            "TU": 2,
            "WE": 3,
            "TH": 4,
            "FR": 5,
            "SA": 6,
        }
    )

    def __new__(
        cls,
        value,
        encoding=DEFAULT_ENCODING,
        /,
        params: dict[str, Any] | None = None,
    ):
        value = to_unicode(value, encoding=encoding)
        self = super().__new__(cls, value)
        match = WEEKDAY_RULE.match(self)
        if match is None:
            raise ValueError(f"Expected weekday abbrevation, got: {self}")
        match = match.groupdict()
        sign = match["signal"]
        weekday = match["weekday"]
        relative = match["relative"]
        if weekday not in vWeekday.week_days or sign not in "+-":
            raise ValueError(f"Expected weekday abbrevation, got: {self}")
        self.weekday = weekday or None
        self.relative = (relative and int(relative)) or None
        if sign == "-" and self.relative:
            self.relative *= -1
        self.params = Parameters(params)
        return self

    def to_ical(self):
        return self.encode(DEFAULT_ENCODING).upper()

    @classmethod
    def from_ical(cls, ical):
        try:
            return cls(ical.upper())
        except Exception as e:
            raise ValueError(f"Expected weekday abbrevation, got: {ical}") from e

    @classmethod
    def parse_jcal_value(cls, value: Any) -> vWeekday:
        """Parse a jCal value for vWeekday.

        Raises:
            JCalParsingError: If the value is not a valid weekday.
        """
        JCalParsingError.validate_value_type(value, str, cls)
        try:
            return cls(value)
        except ValueError as e:
            raise JCalParsingError(
                "The value must be a valid weekday.", cls, value=value
            ) from e


class vFrequency(str):
    """A simple class that catches illegal values."""

    params: Parameters
    __slots__ = ("params",)

    frequencies = CaselessDict(
        {
            "SECONDLY": "SECONDLY",
            "MINUTELY": "MINUTELY",
            "HOURLY": "HOURLY",
            "DAILY": "DAILY",
            "WEEKLY": "WEEKLY",
            "MONTHLY": "MONTHLY",
            "YEARLY": "YEARLY",
        }
    )

    def __new__(
        cls,
        value,
        encoding=DEFAULT_ENCODING,
        /,
        params: dict[str, Any] | None = None,
    ):
        value = to_unicode(value, encoding=encoding)
        self = super().__new__(cls, value)
        if self not in vFrequency.frequencies:
            raise ValueError(f"Expected frequency, got: {self}")
        self.params = Parameters(params)
        return self

    def to_ical(self):
        return self.encode(DEFAULT_ENCODING).upper()

    @classmethod
    def from_ical(cls, ical):
        try:
            return cls(ical.upper())
        except Exception as e:
            raise ValueError(f"Expected frequency, got: {ical}") from e

    @classmethod
    def parse_jcal_value(cls, value: Any) -> vFrequency:
        """Parse a jCal value for vFrequency.

        Raises:
            JCalParsingError: If the value is not a valid frequency.
        """
        JCalParsingError.validate_value_type(value, str, cls)
        try:
            return cls(value)
        except ValueError as e:
            raise JCalParsingError(
                "The value must be a valid frequency.", cls, value=value
            ) from e


class vMonth(int):
    """The number of the month for recurrence.

    In :rfc:`5545`, this is just an int.
    In :rfc:`7529`, this can be followed by `L` to indicate a leap month.

    .. code-block:: pycon

        >>> from icalendar import vMonth
        >>> vMonth(1) # first month January
        vMonth('1')
        >>> vMonth("5L") # leap month in Hebrew calendar
        vMonth('5L')
        >>> vMonth(1).leap
        False
        >>> vMonth("5L").leap
        True

    Definition from RFC:

    .. code-block:: text

        type-bymonth = element bymonth {
           xsd:positiveInteger |
           xsd:string
        }
    """

    params: Parameters

    def __new__(cls, month: Union[str, int], /, params: dict[str, Any] | None = None):
<<<<<<< HEAD
        if params is None:
            params = {}
=======
>>>>>>> 3afba5d8
        if isinstance(month, vMonth):
            return cls(month.to_ical().decode())
        if isinstance(month, str):
            if month.isdigit():
                month_index = int(month)
                leap = False
            else:
                if not month or (month[-1] != "L" and month[:-1].isdigit()):
                    raise ValueError(f"Invalid month: {month!r}")
                month_index = int(month[:-1])
                leap = True
        else:
            leap = False
            month_index = int(month)
        self = super().__new__(cls, month_index)
        self.leap = leap
        self.params = Parameters(params)
        return self

    def to_ical(self) -> bytes:
        """The ical representation."""
        return str(self).encode("utf-8")

    @classmethod
    def from_ical(cls, ical: str):
        return cls(ical)

    @property
    def leap(self) -> bool:
        """Whether this is a leap month."""
        return self._leap

    @leap.setter
    def leap(self, value: bool) -> None:
        self._leap = value

    def __repr__(self) -> str:
        """repr(self)"""
        return f"{self.__class__.__name__}({str(self)!r})"

    def __str__(self) -> str:
        """str(self)"""
        return f"{int(self)}{'L' if self.leap else ''}"

    @classmethod
    def parse_jcal_value(cls, value: Any) -> vMonth:
        """Parse a jCal value for vMonth.

        Raises:
            JCalParsingError: If the value is not a valid month.
        """
        JCalParsingError.validate_value_type(value, (str, int), cls)
        try:
            return cls(value)
        except ValueError as e:
            raise JCalParsingError(
                "The value must be a string or an integer.", cls, value=value
            ) from e


class vSkip(vText, Enum):
    """Skip values for RRULE.

    These are defined in :rfc:`7529`.

    OMIT  is the default value.

    Examples:

    .. code-block:: pycon

        >>> from icalendar import vSkip
        >>> vSkip.OMIT
        vSkip('OMIT')
        >>> vSkip.FORWARD
        vSkip('FORWARD')
        >>> vSkip.BACKWARD
        vSkip('BACKWARD')
    """

    OMIT = "OMIT"
    FORWARD = "FORWARD"
    BACKWARD = "BACKWARD"

    __reduce_ex__ = Enum.__reduce_ex__

    def __repr__(self):
        return f"{self.__class__.__name__}({self._name_!r})"

    @classmethod
    def parse_jcal_value(cls, value: Any) -> vSkip:
        """Parse a jCal value for vSkip.

        Raises:
            JCalParsingError: If the value is not a valid skip value.
        """
        JCalParsingError.validate_value_type(value, str, cls)
        try:
            return cls[value.upper()]
        except KeyError as e:
            raise JCalParsingError(
                "The value must be a valid skip value.", cls, value=value
            ) from e


class vRecur(CaselessDict):
    """Recurrence definition.

    Property Name:
        RRULE

    Purpose:
        This property defines a rule or repeating pattern for recurring events, to-dos,
        journal entries, or time zone definitions.

    Value Type:
        RECUR

    Property Parameters:
        IANA and non-standard property parameters can be specified on this property.

    Conformance:
        This property can be specified in recurring "VEVENT", "VTODO", and "VJOURNAL"
        calendar components as well as in the "STANDARD" and "DAYLIGHT" sub-components
        of the "VTIMEZONE" calendar component, but it SHOULD NOT be specified more than once.
        The recurrence set generated with multiple "RRULE" properties is undefined.

    Description:
        The recurrence rule, if specified, is used in computing the recurrence set.
        The recurrence set is the complete set of recurrence instances for a calendar component.
        The recurrence set is generated by considering the initial "DTSTART" property along
        with the "RRULE", "RDATE", and "EXDATE" properties contained within the
        recurring component. The "DTSTART" property defines the first instance in the
        recurrence set. The "DTSTART" property value SHOULD be synchronized with the
        recurrence rule, if specified. The recurrence set generated with a "DTSTART" property
        value not synchronized with the recurrence rule is undefined.
        The final recurrence set is generated by gathering all of the start DATE-TIME
        values generated by any of the specified "RRULE" and "RDATE" properties, and then
        excluding any start DATE-TIME values specified by "EXDATE" properties.
        This implies that start DATE- TIME values specified by "EXDATE" properties take
        precedence over those specified by inclusion properties (i.e., "RDATE" and "RRULE").
        Where duplicate instances are generated by the "RRULE" and "RDATE" properties,
        only one recurrence is considered. Duplicate instances are ignored.

        The "DTSTART" property specified within the iCalendar object defines the first
        instance of the recurrence. In most cases, a "DTSTART" property of DATE-TIME value
        type used with a recurrence rule, should be specified as a date with local time
        and time zone reference to make sure all the recurrence instances start at the
        same local time regardless of time zone changes.

        If the duration of the recurring component is specified with the "DTEND" or
        "DUE" property, then the same exact duration will apply to all the members of the
        generated recurrence set. Else, if the duration of the recurring component is
        specified with the "DURATION" property, then the same nominal duration will apply
        to all the members of the generated recurrence set and the exact duration of each
        recurrence instance will depend on its specific start time. For example, recurrence
        instances of a nominal duration of one day will have an exact duration of more or less
        than 24 hours on a day where a time zone shift occurs. The duration of a specific
        recurrence may be modified in an exception component or simply by using an
        "RDATE" property of PERIOD value type.

    Examples:
        The following RRULE specifies daily events for 10 occurrences.

        .. code-block:: text

            RRULE:FREQ=DAILY;COUNT=10

        Below, we parse the RRULE ical string.

        .. code-block:: pycon

            >>> from icalendar.prop import vRecur
            >>> rrule = vRecur.from_ical('FREQ=DAILY;COUNT=10')
            >>> rrule
            vRecur({'FREQ': ['DAILY'], 'COUNT': [10]})

        You can choose to add an rrule to an :class:`icalendar.cal.Event` or
        :class:`icalendar.cal.Todo`.

        .. code-block:: pycon

            >>> from icalendar import Event
            >>> event = Event()
            >>> event.add('RRULE', 'FREQ=DAILY;COUNT=10')
            >>> event.rrules
            [vRecur({'FREQ': ['DAILY'], 'COUNT': [10]})]
    """  # noqa: E501

    default_value: ClassVar[str] = "RECUR"
    params: Parameters

    frequencies = [
        "SECONDLY",
        "MINUTELY",
        "HOURLY",
        "DAILY",
        "WEEKLY",
        "MONTHLY",
        "YEARLY",
    ]

    # Mac iCal ignores RRULEs where FREQ is not the first rule part.
    # Sorts parts according to the order listed in RFC 5545, section 3.3.10.
    canonical_order = (
        "RSCALE",
        "FREQ",
        "UNTIL",
        "COUNT",
        "INTERVAL",
        "BYSECOND",
        "BYMINUTE",
        "BYHOUR",
        "BYDAY",
        "BYWEEKDAY",
        "BYMONTHDAY",
        "BYYEARDAY",
        "BYWEEKNO",
        "BYMONTH",
        "BYSETPOS",
        "WKST",
        "SKIP",
    )

    types = CaselessDict(
        {
            "COUNT": vInt,
            "INTERVAL": vInt,
            "BYSECOND": vInt,
            "BYMINUTE": vInt,
            "BYHOUR": vInt,
            "BYWEEKNO": vInt,
            "BYMONTHDAY": vInt,
            "BYYEARDAY": vInt,
            "BYMONTH": vMonth,
            "UNTIL": vDDDTypes,
            "BYSETPOS": vInt,
            "WKST": vWeekday,
            "BYDAY": vWeekday,
            "FREQ": vFrequency,
            "BYWEEKDAY": vWeekday,
            "SKIP": vSkip,  # RFC 7529
            "RSCALE": vText,  # RFC 7529
        }
    )

    def __init__(self, *args, params: dict[str, Any] | None = None, **kwargs):
        if args and isinstance(args[0], str):
            # we have a string as an argument.
            args = (self.from_ical(args[0]),) + args[1:]
        for k, v in kwargs.items():
            if not isinstance(v, SEQUENCE_TYPES):
                kwargs[k] = [v]
        super().__init__(*args, **kwargs)
        self.params = Parameters(params)

    def to_ical(self):
        result = []
        for key, vals in self.sorted_items():
            typ = self.types.get(key, vText)
            if not isinstance(vals, SEQUENCE_TYPES):
                vals = [vals]  # noqa: PLW2901
            param_vals = b",".join(typ(val).to_ical() for val in vals)

            # CaselessDict keys are always unicode
            param_key = key.encode(DEFAULT_ENCODING)
            result.append(param_key + b"=" + param_vals)

        return b";".join(result)

    @classmethod
    def parse_type(cls, key, values):
        # integers
        parser = cls.types.get(key, vText)
        return [parser.from_ical(v) for v in values.split(",")]

    @classmethod
    def from_ical(cls, ical: str):
        if isinstance(ical, cls):
            return ical
        try:
            recur = cls()
            for pairs in ical.split(";"):
                try:
                    key, vals = pairs.split("=")
                except ValueError:
                    # E.g. incorrect trailing semicolon, like (issue #157):
                    # FREQ=YEARLY;BYMONTH=11;BYDAY=1SU;
                    continue
                recur[key] = cls.parse_type(key, vals)
            return cls(recur)
        except ValueError:
            raise
        except Exception as e:
            raise ValueError(f"Error in recurrence rule: {ical}") from e

    @classmethod
    def examples(cls) -> list[vRecur]:
        """Examples of vRecur."""
        return [cls.from_ical("FREQ=DAILY;COUNT=10")]

    from icalendar.param import VALUE

    def to_jcal(self, name: str) -> list:
        """The jCal representation of this property according to :rfc:`7265`."""
        value = {k.lower(): v for k, v in self.items()}
        if "until" in value:
            until = value["until"]
            if isinstance(until, list):
                until = until[0]
            until_jcal = vDDDTypes(until).to_jcal("until")
            value["until"] = until_jcal[-1]
        return [name, self.params.to_jcal(), self.VALUE.lower(), value]

    @classmethod
    def from_jcal(cls, jcal_property: list) -> Self:
        """Parse jcal from :rfc:`7265`."""
        JCalParsingError.validate_property(jcal_property, cls)
        params = Parameters.from_jcal_property(jcal_property)
        if not isinstance(jcal_property[3], dict) or not all(
            isinstance(k, str) for k in jcal_property[3]
        ):
            raise JCalParsingError(
                "The recurrence rule must be a mapping with string keys.",
                cls,
                3,
                value=jcal_property[3],
            )
        recur = {}
        for key, value in jcal_property[3].items():
            value_type = cls.types.get(key, vText)
            with JCalParsingError.reraise_with_path_added(3, key):
                if isinstance(value, list):
                    recur[key.lower()] = values = []
                    for i, v in enumerate(value):
                        with JCalParsingError.reraise_with_path_added(i):
                            values.append(value_type.parse_jcal_value(v))
                else:
                    recur[key] = value_type.parse_jcal_value(value)
        until = recur.get("until")
        if until is not None and not isinstance(until, list):
            recur["until"] = [until]
        return cls(recur, params=params)


TIME_JCAL_REGEX = re.compile(
    r"^(?P<hour>[0-9]{2}):(?P<minute>[0-9]{2}):(?P<second>[0-9]{2})(?P<utc>Z)?$"
)


class vTime(TimeBase):
    """Time

    Value Name:
        TIME

    Purpose:
        This value type is used to identify values that contain a
        time of day.

    Format Definition:
        This value type is defined by the following notation:

        .. code-block:: text

            time         = time-hour time-minute time-second [time-utc]

            time-hour    = 2DIGIT        ;00-23
            time-minute  = 2DIGIT        ;00-59
            time-second  = 2DIGIT        ;00-60
            ;The "60" value is used to account for positive "leap" seconds.

            time-utc     = "Z"

    Description:
        If the property permits, multiple "time" values are
        specified by a COMMA-separated list of values.  No additional
        content value encoding (i.e., BACKSLASH character encoding, see
        vText) is defined for this value type.

        The "TIME" value type is used to identify values that contain a
        time of day.  The format is based on the [ISO.8601.2004] complete
        representation, basic format for a time of day.  The text format
        consists of a two-digit, 24-hour of the day (i.e., values 00-23),
        two-digit minute in the hour (i.e., values 00-59), and two-digit
        seconds in the minute (i.e., values 00-60).  The seconds value of
        60 MUST only be used to account for positive "leap" seconds.
        Fractions of a second are not supported by this format.

        In parallel to the "DATE-TIME" definition above, the "TIME" value
        type expresses time values in three forms:

        The form of time with UTC offset MUST NOT be used.  For example,
        the following is not valid for a time value:

        .. code-block:: text

            230000-0800        ;Invalid time format

        **FORM #1 LOCAL TIME**

        The local time form is simply a time value that does not contain
        the UTC designator nor does it reference a time zone.  For
        example, 11:00 PM:

        .. code-block:: text

            230000

        Time values of this type are said to be "floating" and are not
        bound to any time zone in particular.  They are used to represent
        the same hour, minute, and second value regardless of which time
        zone is currently being observed.  For example, an event can be
        defined that indicates that an individual will be busy from 11:00
        AM to 1:00 PM every day, no matter which time zone the person is
        in.  In these cases, a local time can be specified.  The recipient
        of an iCalendar object with a property value consisting of a local
        time, without any relative time zone information, SHOULD interpret
        the value as being fixed to whatever time zone the "ATTENDEE" is
        in at any given moment.  This means that two "Attendees", may
        participate in the same event at different UTC times; floating
        time SHOULD only be used where that is reasonable behavior.

        In most cases, a fixed time is desired.  To properly communicate a
        fixed time in a property value, either UTC time or local time with
        time zone reference MUST be specified.

        The use of local time in a TIME value without the "TZID" property
        parameter is to be interpreted as floating time, regardless of the
        existence of "VTIMEZONE" calendar components in the iCalendar
        object.

        **FORM #2: UTC TIME**

        UTC time, or absolute time, is identified by a LATIN CAPITAL
        LETTER Z suffix character, the UTC designator, appended to the
        time value.  For example, the following represents 07:00 AM UTC:

        .. code-block:: text

            070000Z

        The "TZID" property parameter MUST NOT be applied to TIME
        properties whose time values are specified in UTC.

        **FORM #3: LOCAL TIME AND TIME ZONE REFERENCE**

        The local time with reference to time zone information form is
        identified by the use the "TZID" property parameter to reference
        the appropriate time zone definition.

        Example:
            The following represents 8:30 AM in New York in winter,
            five hours behind UTC, in each of the three formats:

        .. code-block:: text

            083000
            133000Z
            TZID=America/New_York:083000
    """

    default_value: ClassVar[str] = "TIME"
    params: Parameters

    def __init__(self, *args, params: dict[str, Any] | None = None):
        if len(args) == 1:
            if not isinstance(args[0], (time, datetime)):
                raise ValueError(f"Expected a datetime.time, got: {args[0]}")
            self.dt = args[0]
        else:
            self.dt = time(*args)
        self.params = Parameters(params or {})
        self.params.update_tzid_from(self.dt)

    def to_ical(self):
        value = self.dt.strftime("%H%M%S")
        if self.is_utc():
            value += "Z"
        return value

    def is_utc(self) -> bool:
        """Whether this time is UTC."""
        return self.params.is_utc() or is_utc(self.dt)

    @staticmethod
    def from_ical(ical):
        # TODO: timezone support
        try:
            timetuple = (int(ical[:2]), int(ical[2:4]), int(ical[4:6]))
            return time(*timetuple)
        except Exception as e:
            raise ValueError(f"Expected time, got: {ical}") from e

    @classmethod
    def examples(cls) -> list[vTime]:
        """Examples of vTime."""
        return [cls(time(12, 30))]

    from icalendar.param import VALUE

    def to_jcal(self, name: str) -> list:
        """The jCal representation of this property according to :rfc:`7265`."""
        value = self.dt.strftime("%H:%M:%S")
        if self.is_utc():
            value += "Z"
        return [name, self.params.to_jcal(exclude_utc=True), self.VALUE.lower(), value]

    @classmethod
    def parse_jcal_value(cls, jcal: str) -> time:
        """Parse a jCal string to a :py:class:`datetime.time`.

        Raises:
            JCalParsingError: If it can't parse a time.
        """
        JCalParsingError.validate_value_type(jcal, str, cls)
        match = TIME_JCAL_REGEX.match(jcal)
        if match is None:
            raise JCalParsingError("Cannot parse time.", cls, value=jcal)
        hour = int(match.group("hour"))
        minute = int(match.group("minute"))
        second = int(match.group("second"))
        utc = bool(match.group("utc"))
        return time(hour, minute, second, tzinfo=timezone.utc if utc else None)

    @classmethod
    def from_jcal(cls, jcal_property: list) -> Self:
        """Parse jcal from :rfc:`7265`."""
        JCalParsingError.validate_property(jcal_property, cls)
        with JCalParsingError.reraise_with_path_added(3):
            value = cls.parse_jcal_value(jcal_property[3])
        return cls(
            value,
            params=Parameters.from_jcal_property(jcal_property),
        )


class vUri(str):
    """URI

    Value Name:
        URI

    Purpose:
        This value type is used to identify values that contain a
        uniform resource identifier (URI) type of reference to the
        property value.

    Format Definition:
        This value type is defined by the following notation:

        .. code-block:: text

            uri = scheme ":" hier-part [ "?" query ] [ "#" fragment ]

    Description:
        This value type might be used to reference binary
        information, for values that are large, or otherwise undesirable
        to include directly in the iCalendar object.

        Property values with this value type MUST follow the generic URI
        syntax defined in [RFC3986].

        When a property parameter value is a URI value type, the URI MUST
        be specified as a quoted-string value.

    Examples:
        The following is a URI for a network file:

        .. code-block:: text

            http://example.com/my-report.txt

        .. code-block:: pycon

            >>> from icalendar.prop import vUri
            >>> uri = vUri.from_ical('http://example.com/my-report.txt')
            >>> uri
            vUri('http://example.com/my-report.txt')
            >>> uri.uri
            'http://example.com/my-report.txt'
    """

    default_value: ClassVar[str] = "URI"
    params: Parameters
    __slots__ = ("params",)

    def __new__(
        cls,
        value: str,
        encoding: str = DEFAULT_ENCODING,
        /,
        params: dict[str, Any] | None = None,
    ):
        value = to_unicode(value, encoding=encoding)
        self = super().__new__(cls, value)
        self.params = Parameters(params)
        return self

    def to_ical(self):
        return self.encode(DEFAULT_ENCODING)

    @classmethod
    def from_ical(cls, ical):
        try:
            return cls(ical)
        except Exception as e:
            raise ValueError(f"Expected , got: {ical}") from e

<<<<<<< HEAD
    @classmethod
    def examples(cls) -> list[vUri]:
        """Examples of vUri."""
        return [cls("http://example.com/my-report.txt")]

    from icalendar.param import VALUE

    def to_jcal(self, name: str) -> list:
        """The jCal representation of this property according to :rfc:`7265`."""
        return [name, self.params.to_jcal(), self.VALUE.lower(), str(self)]

    @classmethod
    def from_jcal(cls, jcal_property: list) -> Self:
        """Parse jcal from :rfc:`7265`."""
        JCalParsingError.validate_property(jcal_property, cls)
        return cls(
            jcal_property[3],
            Parameters.from_jcal_property(jcal_property),
        )
=======
    @property
    def ical_value(self) -> str:
        """The URI."""
        return self.uri

    @property
    def uri(self) -> str:
        """The URI."""
        return str(self)

    def __repr__(self) -> str:
        """repr(self)"""
        return f"{self.__class__.__name__}({self.uri!r})"

    from icalendar.param import FMTTYPE, GAP, LABEL, LANGUAGE, LINKREL, RELTYPE, VALUE


class vUid(vText):
    """A UID of a component.

    This is defined in :rfc:`9253`, Section 7.
    """

    @classmethod
    def new(cls):
        """Create a new UID for convenience.

        .. code-block:: pycon

            >>> from icalendar import vUid
            >>> vUid.new()
            vUid('d755cef5-2311-46ed-a0e1-6733c9e15c63')

        """
        return vUid(uuid.uuid4())

    def __init__(self, uid: str):
        """Create a vUid."""
        super().__init__()
        self.params.setdefault("VALUE", "UID")

    @property
    def uid(self) -> str:
        """The uid of this property."""
        return str(self)

    @property
    def ical_value(self) -> str:
        """The uid of this property."""
        return self.uid

    def __repr__(self) -> str:
        """repr(self)"""
        return f"{self.__class__.__name__}({self.uid!r})"

    from icalendar.param import FMTTYPE, LABEL, LINKREL


class vXmlReference(vUri):
    """An XML-REFERENCE.

    The associated value references an associated XML artifact and
    is a URI with an XPointer anchor value.

    This is defined in :rfc:`9253`, Section 7.
    """

    def __init__(self, xml_reference: str):
        """Create a new XML reference."""
        super().__init__()
        self.params.setdefault("VALUE", "XML-REFERENCE")

    @property
    def xml_reference(self) -> str:
        """The XML reference URI of this property."""
        return self.uri

    @property
    def x_pointer(self) -> str:
        """The XPointer of the URI.

        The XPointer is defined in `W3C.WD-xptr-xpointer-20021219
        <https://www.rfc-editor.org/rfc/rfc9253.html#W3C.WD-xptr-xpointer-20021219>`_,
        and its use as an anchor is defined in `W3C.REC-xptr-framework-20030325
        <https://www.rfc-editor.org/rfc/rfc9253.html#W3C.REC-xptr-framework-20030325>`_.
        """
        from urllib.parse import unquote, urlparse

        parsed = urlparse(self.xml_reference)
        fragment = unquote(parsed.fragment)
        if not fragment.startswith("xpointer(") or not fragment.endswith(")"):
            raise ValueError(f"No valid X Pointer found in {fragment!r}.")
        return fragment[9:-1]
>>>>>>> 3afba5d8


class vGeo:
    """Geographic Position

    Property Name:
        GEO

    Purpose:
        This property specifies information related to the global
        position for the activity specified by a calendar component.

    Value Type:
        FLOAT.  The value MUST be two SEMICOLON-separated FLOAT values.

    Property Parameters:
        IANA and non-standard property parameters can be specified on
        this property.

    Conformance:
        This property can be specified in "VEVENT" or "VTODO"
        calendar components.

    Description:
        This property value specifies latitude and longitude,
        in that order (i.e., "LAT LON" ordering).  The longitude
        represents the location east or west of the prime meridian as a
        positive or negative real number, respectively.  The longitude and
        latitude values MAY be specified up to six decimal places, which
        will allow for accuracy to within one meter of geographical
        position.  Receiving applications MUST accept values of this
        precision and MAY truncate values of greater precision.

        Example:

        .. code-block:: text

            GEO:37.386013;-122.082932

        Parse vGeo:

        .. code-block:: pycon

            >>> from icalendar.prop import vGeo
            >>> geo = vGeo.from_ical('37.386013;-122.082932')
            >>> geo
            (37.386013, -122.082932)

        Add a geo location to an event:

        .. code-block:: pycon

            >>> from icalendar import Event
            >>> event = Event()
            >>> latitude = 37.386013
            >>> longitude = -122.082932
            >>> event.add('GEO', (latitude, longitude))
            >>> event['GEO']
            vGeo((37.386013, -122.082932))
    """

    default_value: ClassVar[str] = "FLOAT"
    params: Parameters

    def __init__(
        self,
        geo: tuple[float | str | int, float | str | int],
        /,
        params: dict[str, Any] | None = None,
    ):
        """Create a new vGeo from a tuple of (latitude, longitude).

        Raises:
            ValueError: if geo is not a tuple of (latitude, longitude)
        """
        try:
            latitude, longitude = (geo[0], geo[1])
            latitude = float(latitude)
            longitude = float(longitude)
        except Exception as e:
            raise ValueError(
                "Input must be (float, float) for latitude and longitude"
            ) from e
        self.latitude = latitude
        self.longitude = longitude
        self.params = Parameters(params)

    def to_ical(self):
        return f"{self.latitude};{self.longitude}"

    @staticmethod
    def from_ical(ical):
        try:
            latitude, longitude = ical.split(";")
            return (float(latitude), float(longitude))
        except Exception as e:
            raise ValueError(f"Expected 'float;float' , got: {ical}") from e

    def __eq__(self, other):
        return self.to_ical() == other.to_ical()

    def __repr__(self):
        """repr(self)"""
        return f"{self.__class__.__name__}(({self.latitude}, {self.longitude}))"

    def to_jcal(self, name: str) -> list:
        """Convert to jCal object."""
        return [
            name,
            self.params.to_jcal(),
            self.VALUE.lower(),
            [self.latitude, self.longitude],
        ]

    @classmethod
    def examples(cls) -> list[vGeo]:
        """Examples of vGeo."""
        return [cls((37.386013, -122.082932))]

    from icalendar.param import VALUE

    @classmethod
    def from_jcal(cls, jcal_property: list) -> Self:
        """Parse jcal from :rfc:`7265`."""
        JCalParsingError.validate_property(jcal_property, cls)
        return cls(
            jcal_property[3],
            Parameters.from_jcal_property(jcal_property),
        )


UTC_OFFSET_JCAL_REGEX = re.compile(
    r"^(?P<sign>[+-])?(?P<hours>\d\d):(?P<minutes>\d\d)(?::(?P<seconds>\d\d))?$"
)


class vUTCOffset:
    """UTC Offset

    Value Name:
        UTC-OFFSET

    Purpose:
        This value type is used to identify properties that contain
        an offset from UTC to local time.

    Format Definition:
        This value type is defined by the following notation:

        .. code-block:: text

            utc-offset = time-numzone

            time-numzone = ("+" / "-") time-hour time-minute [time-second]

    Description:
        The PLUS SIGN character MUST be specified for positive
        UTC offsets (i.e., ahead of UTC).  The HYPHEN-MINUS character MUST
        be specified for negative UTC offsets (i.e., behind of UTC).  The
        value of "-0000" and "-000000" are not allowed.  The time-second,
        if present, MUST NOT be 60; if absent, it defaults to zero.

        Example:
            The following UTC offsets are given for standard time for
            New York (five hours behind UTC) and Geneva (one hour ahead of
            UTC):

        .. code-block:: text

            -0500

            +0100

        .. code-block:: pycon

            >>> from icalendar.prop import vUTCOffset
            >>> utc_offset = vUTCOffset.from_ical('-0500')
            >>> utc_offset
            datetime.timedelta(days=-1, seconds=68400)
            >>> utc_offset = vUTCOffset.from_ical('+0100')
            >>> utc_offset
            datetime.timedelta(seconds=3600)
    """

    default_value: ClassVar[str] = "UTC-OFFSET"
    params: Parameters

    ignore_exceptions = False  # if True, and we cannot parse this

    # component, we will silently ignore
    # it, rather than let the exception
    # propagate upwards

<<<<<<< HEAD
    def __init__(self, td: timedelta, /, params: dict[str, Any] | None = None):
        if params is None:
            params = {}
=======
    def __init__(self, td, /, params: dict[str, Any] | None = None):
>>>>>>> 3afba5d8
        if not isinstance(td, timedelta):
            raise TypeError("Offset value MUST be a timedelta instance")
        self.td = td
        self.params = Parameters(params)

    def to_ical(self) -> str:
        """Return the ical representation."""
        return self.format("")

    def format(self, divider: str = "") -> str:
        """Represent the value with a possible divider.

        .. code-block:: pycon

            >>> from icalendar import vUTCOffset
            >>> from datetime import timedelta
            >>> utc_offset = vUTCOffset(timedelta(hours=-5))
            >>> utc_offset.format()
            '-0500'
            >>> utc_offset.format(divider=':')
            '-05:00'
        """
        if self.td < timedelta(0):
            sign = "-%s"
            td = timedelta(0) - self.td  # get timedelta relative to 0
        else:
            # Google Calendar rejects '0000' but accepts '+0000'
            sign = "+%s"
            td = self.td

        days, seconds = td.days, td.seconds

        hours = abs(days * 24 + seconds // 3600)
        minutes = abs((seconds % 3600) // 60)
        seconds = abs(seconds % 60)
        if seconds:
            duration = f"{hours:02}{divider}{minutes:02}{divider}{seconds:02}"
        else:
            duration = f"{hours:02}{divider}{minutes:02}"
        return sign % duration

    @classmethod
    def from_ical(cls, ical):
        if isinstance(ical, cls):
            return ical.td
        try:
            sign, hours, minutes, seconds = (
                ical[0:1],
                int(ical[1:3]),
                int(ical[3:5]),
                int(ical[5:7] or 0),
            )
            offset = timedelta(hours=hours, minutes=minutes, seconds=seconds)
        except Exception as e:
            raise ValueError(f"Expected UTC offset, got: {ical}") from e
        if not cls.ignore_exceptions and offset >= timedelta(hours=24):
            raise ValueError(f"Offset must be less than 24 hours, was {ical}")
        if sign == "-":
            return -offset
        return offset

    def __eq__(self, other):
        if not isinstance(other, vUTCOffset):
            return False
        return self.td == other.td

    def __hash__(self):
        return hash(self.td)

    def __repr__(self):
        return f"vUTCOffset({self.td!r})"

    @classmethod
    def examples(cls) -> list[vUTCOffset]:
        """Examples of vUTCOffset."""
        return [
            cls(timedelta(hours=3)),
            cls(timedelta(0)),
        ]

    from icalendar.param import VALUE

    def to_jcal(self, name: str) -> list:
        """The jCal representation of this property according to :rfc:`7265`."""
        return [name, self.params.to_jcal(), self.VALUE.lower(), self.format(":")]

    @classmethod
    def from_jcal(cls, jcal_property: list) -> Self:
        """Parse jcal from :rfc:`7265`."""
        JCalParsingError.validate_property(jcal_property, cls)
        match = UTC_OFFSET_JCAL_REGEX.match(jcal_property[3])
        if match is None:
            raise JCalParsingError(f"Cannot parse {jcal_property!r} as UTC-OFFSET.")
        negative = match.group("sign") == "-"
        hours = int(match.group("hours"))
        minutes = int(match.group("minutes"))
        seconds = int(match.group("seconds") or 0)
        t = timedelta(hours=hours, minutes=minutes, seconds=seconds)
        if negative:
            t = -t
        return cls(t, Parameters.from_jcal_property(jcal_property))


class vInline(str):
    """This is an especially dumb class that just holds raw unparsed text and
    has parameters. Conversion of inline values are handled by the Component
    class, so no further processing is needed.
    """

    params: Parameters
    __slots__ = ("params",)

    def __new__(
        cls,
        value,
        encoding=DEFAULT_ENCODING,
        /,
        params: dict[str, Any] | None = None,
    ):
        value = to_unicode(value, encoding=encoding)
        self = super().__new__(cls, value)
        self.params = Parameters(params)
        return self

    def to_ical(self):
        return self.encode(DEFAULT_ENCODING)

    @classmethod
    def from_ical(cls, ical):
        return cls(ical)


class vUnknown(vText):
    """This is text but the VALUE parameter is unknown.

    Since :rfc:`7265`, it is important to record if values are unknown.
    For :rfc:`5545`, we could just assume TEXT.
    """

    default_value: ClassVar[str] = "UNKNOWN"

    @classmethod
    def examples(cls) -> list[vUnknown]:
        """Examples of vUnknown."""
        return [vUnknown("Some property text.")]

    from icalendar.param import VALUE


class TypesFactory(CaselessDict):
    """All Value types defined in RFC 5545 are registered in this factory
    class.

    The value and parameter names don't overlap. So one factory is enough for
    both kinds.
    """

    _instance: ClassVar[TypesFactory] = None

    def instance() -> TypesFactory:
        """Return a singleton instance of this class."""
        if TypesFactory._instance is None:
            TypesFactory._instance = TypesFactory()
        return TypesFactory._instance

    def __init__(self, *args, **kwargs):
        """Set keys to upper for initial dict"""
        super().__init__(*args, **kwargs)
        self.all_types = (
            vBinary,
            vBoolean,
            vCalAddress,
            vDDDLists,
            vDDDTypes,
            vDate,
            vDatetime,
            vDuration,
            vFloat,
            vFrequency,
            vGeo,
            vInline,
            vInt,
            vPeriod,
            vRecur,
            vText,
            vTime,
            vUTCOffset,
            vUri,
            vWeekday,
            vCategory,
        )
        self["binary"] = vBinary
        self["boolean"] = vBoolean
        self["cal-address"] = vCalAddress
        self["date"] = vDDDTypes
        self["date-time"] = vDDDTypes
        self["duration"] = vDDDTypes
        self["float"] = vFloat
        self["integer"] = vInt
        self["period"] = vPeriod
        self["recur"] = vRecur
        self["text"] = vText
        self["time"] = vTime
        self["uri"] = vUri
        self["utc-offset"] = vUTCOffset
        self["geo"] = vGeo
        self["inline"] = vInline
        self["date-time-list"] = vDDDLists
        self["categories"] = vCategory
<<<<<<< HEAD
        self["unknown"] = vUnknown
=======
        self["uid"] = vUid  # RFC 9253
        self["xml-reference"] = vXmlReference  # RFC 9253
>>>>>>> 3afba5d8

    #################################################
    # Property types

    # These are the default types
    types_map = CaselessDict(
        {
            ####################################
            # Property value types
            # Calendar Properties
            "calscale": "text",
            "method": "text",
            "prodid": "text",
            "version": "text",
            # Descriptive Component Properties
            "attach": "uri",
            "categories": "categories",
            "class": "text",
            "comment": "text",
            "description": "text",
            "geo": "geo",
            "location": "text",
            "percent-complete": "integer",
            "priority": "integer",
            "resources": "text",
            "status": "text",
            "summary": "text",
            # RFC 9253
            # link should be uri, xml-reference or uid
            # uri is likely most helpful if people forget to set VALUE
            "link": "uri",
            "concept": "uri",
            "refid": "text",
            # Date and Time Component Properties
            "completed": "date-time",
            "dtend": "date-time",
            "due": "date-time",
            "dtstart": "date-time",
            "duration": "duration",
            "freebusy": "period",
            "transp": "text",
            "refresh-interval": "duration",  # RFC 7986
            # Time Zone Component Properties
            "tzid": "text",
            "tzname": "text",
            "tzoffsetfrom": "utc-offset",
            "tzoffsetto": "utc-offset",
            "tzurl": "uri",
            # Relationship Component Properties
            "attendee": "cal-address",
            "contact": "text",
            "organizer": "cal-address",
            "recurrence-id": "date-time",
            "related-to": "text",
            "url": "uri",
            "conference": "uri",  # RFC 7986
            "source": "uri",
            "uid": "text",
            # Recurrence Component Properties
            "exdate": "date-time-list",
            "exrule": "recur",
            "rdate": "date-time-list",
            "rrule": "recur",
            # Alarm Component Properties
            "action": "text",
            "repeat": "integer",
            "trigger": "duration",
            "acknowledged": "date-time",
            # Change Management Component Properties
            "created": "date-time",
            "dtstamp": "date-time",
            "last-modified": "date-time",
            "sequence": "integer",
            # Miscellaneous Component Properties
            "request-status": "text",
            ####################################
            # parameter types (luckily there is no name overlap)
            "altrep": "uri",
            "cn": "text",
            "cutype": "text",
            "delegated-from": "cal-address",
            "delegated-to": "cal-address",
            "dir": "uri",
            "encoding": "text",
            "fmttype": "text",
            "fbtype": "text",
            "language": "text",
            "member": "cal-address",
            "partstat": "text",
            "range": "text",
            "related": "text",
            "reltype": "text",
            "role": "text",
            "rsvp": "boolean",
            "sent-by": "cal-address",
            "value": "text",
            # rfc 9253 parameters
            "label": "text",
            "linkrel": "text",
            "gap": "duration",
        }
    )

    def for_property(self, name, value_param: str | None = None) -> type:
        """Returns the type class for a property or parameter.

        Args:
<<<<<<< HEAD
            name: Property or parameter name.
            value_param: Optional ``VALUE`` parameter, for example, "DATE", "DATE-TIME",
                or other string.
=======
            name: Property or parameter name
            value_param: Optional ``VALUE`` parameter, for example,
            "DATE", "DATE-TIME", or other string.
>>>>>>> 3afba5d8

        Returns:
            The appropriate value type class.
        """
        # Special case: RDATE and EXDATE always use vDDDLists to support list values
        # regardless of the VALUE parameter
        if name.upper() in ("RDATE", "EXDATE"):  # and value_param is None:
            return self["date-time-list"]

<<<<<<< HEAD
        # Only use VALUE parameter for known properties that support multiple value
        # types (like DTSTART, DTEND, etc. which can be DATE or DATE-TIME)
        # For unknown/custom properties, always use the default type from types_map
        if value_param and name in self.types_map and value_param in self:
            return self[value_param]
        return self[self.types_map.get(name, "unknown")]
=======
        # Only use VALUE parameter for known properties
        # that support multiple value types
        # (like DTSTART, DTEND, etc. which can be DATE or DATE-TIME)
        # For unknown/custom properties, always use the default type from types_map
        if value_param and name in self.types_map and value_param in self:
            return self[value_param]
        return self[self.types_map.get(name, "text")]
>>>>>>> 3afba5d8

    def to_ical(self, name, value):
        """Encodes a named value from a primitive python type to an icalendar
        encoded string.
        """
        type_class = self.for_property(name)
        return type_class(value).to_ical()

    def from_ical(self, name, value):
        """Decodes a named property or parameter value from an icalendar
        encoded string to a primitive python type.
        """
        type_class = self.for_property(name)
        return type_class.from_ical(value)


VPROPERTY: TypeAlias = Union[
    vBoolean,
    vCalAddress,
    vCategory,
    vDDDLists,
    vDDDTypes,
    vDate,
    vDatetime,
    vDuration,
    vFloat,
    vFrequency,
    vInt,
    vMonth,
    vPeriod,
    vRecur,
    vSkip,
    vText,
    vTime,
    vUTCOffset,
    vUri,
    vWeekday,
    vInline,
    vBinary,
    vGeo,
    vUnknown,
]

__all__ = [
    "DURATION_REGEX",
    "VPROPERTY",
    "WEEKDAY_RULE",
    "TimeBase",
    "TypesFactory",
    "tzid_from_dt",
    "tzid_from_tzinfo",
    "vBinary",
    "vBoolean",
    "vCalAddress",
    "vCategory",
    "vDDDLists",
    "vDDDTypes",
    "vDate",
    "vDatetime",
    "vDuration",
    "vFloat",
    "vFrequency",
    "vGeo",
    "vInline",
    "vInt",
    "vMonth",
    "vPeriod",
    "vRecur",
    "vSkip",
    "vText",
    "vTime",
    "vUTCOffset",
<<<<<<< HEAD
    "vUnknown",
=======
    "vUid",
>>>>>>> 3afba5d8
    "vUri",
    "vWeekday",
    "vXmlReference",
]<|MERGE_RESOLUTION|>--- conflicted
+++ resolved
@@ -47,22 +47,13 @@
 import base64
 import binascii
 import re
-<<<<<<< HEAD
+import uuid
 from datetime import date, datetime, time, timedelta, timezone
 from typing import Any, ClassVar, Optional, Tuple, Union
 
 from icalendar.caselessdict import CaselessDict
 from icalendar.enums import Enum
-from icalendar.error import JCalParsingError
-=======
-import uuid
-from datetime import date, datetime, time, timedelta
-from typing import Any, Union
-
-from icalendar.caselessdict import CaselessDict
-from icalendar.enums import Enum
-from icalendar.error import InvalidCalendar
->>>>>>> 3afba5d8
+from icalendar.error import InvalidCalendar, JCalParsingError
 from icalendar.parser import Parameters, escape_char, unescape_char
 from icalendar.parser_tools import (
     DEFAULT_ENCODING,
@@ -288,8 +279,6 @@
     def examples(cls):
         """Examples of vText."""
         return [cls("Hello World!")]
-
-    from icalendar.param import VALUE
 
     @classmethod
     def from_jcal(cls, jcal_property: list) -> Self:
@@ -1430,15 +1419,9 @@
     default_value: ClassVar[str] = "DURATION"
     params: Parameters
 
-<<<<<<< HEAD
-    def __init__(self, td: timedelta, /, params: dict[str, Any] | None = None):
-        if params is None:
-            params = {}
-=======
     def __init__(self, td: timedelta | str, /, params: dict[str, Any] | None = None):
         if isinstance(td, str):
             td = vDuration.from_ical(td)
->>>>>>> 3afba5d8
         if not isinstance(td, timedelta):
             raise TypeError("Value MUST be a timedelta instance")
         self.td = td
@@ -1926,11 +1909,6 @@
     params: Parameters
 
     def __new__(cls, month: Union[str, int], /, params: dict[str, Any] | None = None):
-<<<<<<< HEAD
-        if params is None:
-            params = {}
-=======
->>>>>>> 3afba5d8
         if isinstance(month, vMonth):
             return cls(month.to_ical().decode())
         if isinstance(month, str):
@@ -2540,13 +2518,10 @@
         except Exception as e:
             raise ValueError(f"Expected , got: {ical}") from e
 
-<<<<<<< HEAD
     @classmethod
     def examples(cls) -> list[vUri]:
         """Examples of vUri."""
         return [cls("http://example.com/my-report.txt")]
-
-    from icalendar.param import VALUE
 
     def to_jcal(self, name: str) -> list:
         """The jCal representation of this property according to :rfc:`7265`."""
@@ -2560,7 +2535,7 @@
             jcal_property[3],
             Parameters.from_jcal_property(jcal_property),
         )
-=======
+
     @property
     def ical_value(self) -> str:
         """The URI."""
@@ -2584,6 +2559,8 @@
     This is defined in :rfc:`9253`, Section 7.
     """
 
+    default_value: ClassVar[str] = "UID"
+
     @classmethod
     def new(cls):
         """Create a new UID for convenience.
@@ -2596,11 +2573,6 @@
 
         """
         return vUid(uuid.uuid4())
-
-    def __init__(self, uid: str):
-        """Create a vUid."""
-        super().__init__()
-        self.params.setdefault("VALUE", "UID")
 
     @property
     def uid(self) -> str:
@@ -2618,6 +2590,11 @@
 
     from icalendar.param import FMTTYPE, LABEL, LINKREL
 
+    @classmethod
+    def examples(cls) -> list[vUid]:
+        """Examples of vUid."""
+        return [cls("d755cef5-2311-46ed-a0e1-6733c9e15c63")]
+
 
 class vXmlReference(vUri):
     """An XML-REFERENCE.
@@ -2628,10 +2605,7 @@
     This is defined in :rfc:`9253`, Section 7.
     """
 
-    def __init__(self, xml_reference: str):
-        """Create a new XML reference."""
-        super().__init__()
-        self.params.setdefault("VALUE", "XML-REFERENCE")
+    default_value: ClassVar[str] = "XML-REFERENCE"
 
     @property
     def xml_reference(self) -> str:
@@ -2639,22 +2613,29 @@
         return self.uri
 
     @property
-    def x_pointer(self) -> str:
+    def x_pointer(self) -> str | None:
         """The XPointer of the URI.
 
         The XPointer is defined in `W3C.WD-xptr-xpointer-20021219
         <https://www.rfc-editor.org/rfc/rfc9253.html#W3C.WD-xptr-xpointer-20021219>`_,
         and its use as an anchor is defined in `W3C.REC-xptr-framework-20030325
         <https://www.rfc-editor.org/rfc/rfc9253.html#W3C.REC-xptr-framework-20030325>`_.
+
+        Returns:
+            The decoded x-pointer or ``None`` if not valid x-pointer is found.
         """
         from urllib.parse import unquote, urlparse
 
         parsed = urlparse(self.xml_reference)
         fragment = unquote(parsed.fragment)
         if not fragment.startswith("xpointer(") or not fragment.endswith(")"):
-            raise ValueError(f"No valid X Pointer found in {fragment!r}.")
+            return None
         return fragment[9:-1]
->>>>>>> 3afba5d8
+
+    @classmethod
+    def examples(cls) -> list[vXmlReference]:
+        """Examples of vXmlReference."""
+        return [cls("http://example.com/doc.xml#xpointer(/doc/element)")]
 
 
 class vGeo:
@@ -2848,13 +2829,7 @@
     # it, rather than let the exception
     # propagate upwards
 
-<<<<<<< HEAD
     def __init__(self, td: timedelta, /, params: dict[str, Any] | None = None):
-        if params is None:
-            params = {}
-=======
-    def __init__(self, td, /, params: dict[str, Any] | None = None):
->>>>>>> 3afba5d8
         if not isinstance(td, timedelta):
             raise TypeError("Offset value MUST be a timedelta instance")
         self.td = td
@@ -3045,6 +3020,9 @@
             vUri,
             vWeekday,
             vCategory,
+            vUid,
+            vXmlReference,
+            vUnknown,
         )
         self["binary"] = vBinary
         self["boolean"] = vBoolean
@@ -3064,12 +3042,9 @@
         self["inline"] = vInline
         self["date-time-list"] = vDDDLists
         self["categories"] = vCategory
-<<<<<<< HEAD
-        self["unknown"] = vUnknown
-=======
+        self["unknown"] = vUnknown  # RFC 7265
         self["uid"] = vUid  # RFC 9253
         self["xml-reference"] = vXmlReference  # RFC 9253
->>>>>>> 3afba5d8
 
     #################################################
     # Property types
@@ -3177,15 +3152,9 @@
         """Returns the type class for a property or parameter.
 
         Args:
-<<<<<<< HEAD
-            name: Property or parameter name.
-            value_param: Optional ``VALUE`` parameter, for example, "DATE", "DATE-TIME",
-                or other string.
-=======
             name: Property or parameter name
             value_param: Optional ``VALUE`` parameter, for example,
             "DATE", "DATE-TIME", or other string.
->>>>>>> 3afba5d8
 
         Returns:
             The appropriate value type class.
@@ -3195,22 +3164,12 @@
         if name.upper() in ("RDATE", "EXDATE"):  # and value_param is None:
             return self["date-time-list"]
 
-<<<<<<< HEAD
         # Only use VALUE parameter for known properties that support multiple value
         # types (like DTSTART, DTEND, etc. which can be DATE or DATE-TIME)
         # For unknown/custom properties, always use the default type from types_map
         if value_param and name in self.types_map and value_param in self:
             return self[value_param]
         return self[self.types_map.get(name, "unknown")]
-=======
-        # Only use VALUE parameter for known properties
-        # that support multiple value types
-        # (like DTSTART, DTEND, etc. which can be DATE or DATE-TIME)
-        # For unknown/custom properties, always use the default type from types_map
-        if value_param and name in self.types_map and value_param in self:
-            return self[value_param]
-        return self[self.types_map.get(name, "text")]
->>>>>>> 3afba5d8
 
     def to_ical(self, name, value):
         """Encodes a named value from a primitive python type to an icalendar
@@ -3252,6 +3211,8 @@
     vBinary,
     vGeo,
     vUnknown,
+    vXmlReference,
+    vUid,
 ]
 
 __all__ = [
@@ -3283,11 +3244,8 @@
     "vText",
     "vTime",
     "vUTCOffset",
-<<<<<<< HEAD
+    "vUid",
     "vUnknown",
-=======
-    "vUid",
->>>>>>> 3afba5d8
     "vUri",
     "vWeekday",
     "vXmlReference",
