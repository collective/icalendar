--- conflicted
+++ resolved
@@ -130,7 +130,6 @@
 
     @classmethod
     def from_jcal(cls, jcal_property: list) -> vBinary:
-<<<<<<< HEAD
         """Parse jcal from :rfc:`7265` to a vBinary.
 
         Args:
@@ -139,9 +138,6 @@
         Raises:
             JCalParsingError: If the jcal provided is invalid.
         """
-=======
-        """Parse jCal from :rfc:`7265` to a vBinary."""
->>>>>>> 427e6c03
         JCalParsingError.validate_property(jcal_property, cls)
         JCalParsingError.validate_value_type(jcal_property[3], str, cls, 3)
         return cls(
@@ -227,18 +223,7 @@
 
     @classmethod
     def from_jcal(cls, jcal_property: list) -> vBoolean:
-<<<<<<< HEAD
-        """Parse jcal from :rfc:`7265` to a vBoolean.
-
-        Args:
-            jcal_property: The jcal property to parse.
-
-        Raises:
-            JCalParsingError: If the jcal provided is invalid.
-        """
-=======
-        """Parse jCal from :rfc:`7265` to a vBoolean."""
->>>>>>> 427e6c03
+        """Parse jcal from :rfc:`7265` to a vBoolean."""
         JCalParsingError.validate_property(jcal_property, cls)
         JCalParsingError.validate_value_type(jcal_property[3], bool, cls, 3)
         return cls(
@@ -297,18 +282,7 @@
 
     @classmethod
     def from_jcal(cls, jcal_property: list) -> Self:
-<<<<<<< HEAD
-        """Parse jcal from :rfc:`7265`.
-
-        Args:
-            jcal_property: The jcal property to parse.
-
-        Raises:
-            JCalParsingError: If the jcal provided is invalid.
-        """
-=======
-        """Parse jCal from :rfc:`7265`."""
->>>>>>> 427e6c03
+        """Parse jcal from :rfc:`7265`."""
         JCalParsingError.validate_property(jcal_property, cls)
         name = jcal_property[0]
         if name == "categories":
@@ -549,18 +523,7 @@
 
     @classmethod
     def from_jcal(cls, jcal_property: list) -> Self:
-<<<<<<< HEAD
-        """Parse jcal from :rfc:`7265`.
-
-        Args:
-            jcal_property: The jcal property to parse.
-
-        Raises:
-            JCalParsingError: If the jcal provided is invalid.
-        """
-=======
-        """Parse jCal from :rfc:`7265`."""
->>>>>>> 427e6c03
+        """Parse jcal from :rfc:`7265`."""
         JCalParsingError.validate_property(jcal_property, cls)
         JCalParsingError.validate_value_type(jcal_property[3], str, cls, 3)
         return cls(
@@ -648,18 +611,7 @@
 
     @classmethod
     def from_jcal(cls, jcal_property: list) -> Self:
-<<<<<<< HEAD
-        """Parse jcal from :rfc:`7265`.
-
-        Args:
-            jcal_property: The jcal property to parse.
-
-        Raises:
-            JCalParsingError: If the jcal provided is invalid.
-        """
-=======
-        """Parse jCal from :rfc:`7265`."""
->>>>>>> 427e6c03
+        """Parse jcal from :rfc:`7265`."""
         JCalParsingError.validate_property(jcal_property, cls)
         if jcal_property[0].upper() == "GEO":
             return vGeo.from_jcal(jcal_property)
@@ -752,18 +704,7 @@
 
     @classmethod
     def from_jcal(cls, jcal_property: list) -> Self:
-<<<<<<< HEAD
-        """Parse jcal from :rfc:`7265`.
-
-        Args:
-            jcal_property: The jcal property to parse.
-
-        Raises:
-            JCalParsingError: If the jcal provided is invalid.
-        """
-=======
-        """Parse jCal from :rfc:`7265`."""
->>>>>>> 427e6c03
+        """Parse jcal from :rfc:`7265`."""
         JCalParsingError.validate_property(jcal_property, cls)
         JCalParsingError.validate_value_type(jcal_property[3], int, cls, 3)
         return cls(
@@ -852,18 +793,7 @@
 
     @classmethod
     def from_jcal(cls, jcal_property: list) -> Self:
-<<<<<<< HEAD
-        """Parse jcal from :rfc:`7265`.
-
-        Args:
-            jcal_property: The jcal property to parse.
-
-        Raises:
-            JCalParsingError: If the jcal provided is invalid.
-        """
-=======
-        """Parse jCal from :rfc:`7265`."""
->>>>>>> 427e6c03
+        """Parse jcal from :rfc:`7265`."""
         JCalParsingError.validate_property(jcal_property, cls)
         values = jcal_property[3:]
         prop = jcal_property[:3]
@@ -931,18 +861,7 @@
 
     @classmethod
     def from_jcal(cls, jcal_property: list) -> Self:
-<<<<<<< HEAD
-        """Parse jcal from :rfc:`7265`.
-
-        Args:
-            jcal_property: The jcal property to parse.
-
-        Raises:
-            JCalParsingError: If the jcal provided is invalid.
-        """
-=======
-        """Parse jCal from :rfc:`7265`."""
->>>>>>> 427e6c03
+        """Parse jcal from :rfc:`7265`."""
         JCalParsingError.validate_property(jcal_property, cls)
         for i, category in enumerate(jcal_property[3:], start=3):
             JCalParsingError.validate_value_type(category, str, cls, i)
@@ -1108,7 +1027,8 @@
         """Parse a jCal value.
 
         Raises:
-            JCalParsingError: If the value can't be parsed as either a date, time, date-time, duration, or period.
+            JCalParsingError: If the value can't be parsed as either a date, time,
+                date-time, duration, or period.
         """
         if isinstance(jcal, list):
             return vPeriod.parse_jcal_value(jcal)
@@ -1124,18 +1044,7 @@
 
     @classmethod
     def from_jcal(cls, jcal_property: list) -> Self:
-<<<<<<< HEAD
-        """Parse jcal from :rfc:`7265`.
-
-        Args:
-            jcal_property: The jcal property to parse.
-
-        Raises:
-            JCalParsingError: If the jcal provided is invalid.
-        """
-=======
-        """Parse jCal from :rfc:`7265`."""
->>>>>>> 427e6c03
+        """Parse jcal from :rfc:`7265`."""
         JCalParsingError.validate_property(jcal_property, cls)
         with JCalParsingError.reraise_with_path_added(3):
             dt = cls.parse_jcal_value(jcal_property[3])
@@ -1261,18 +1170,7 @@
 
     @classmethod
     def from_jcal(cls, jcal_property: list) -> Self:
-<<<<<<< HEAD
-        """Parse jcal from :rfc:`7265`.
-
-        Args:
-            jcal_property: The jcal property to parse.
-
-        Raises:
-            JCalParsingError: If the jcal provided is invalid.
-        """
-=======
-        """Parse jCal from :rfc:`7265`."""
->>>>>>> 427e6c03
+        """Parse jcal from :rfc:`7265`."""
         JCalParsingError.validate_property(jcal_property, cls)
         with JCalParsingError.reraise_with_path_added(3):
             value = cls.parse_jcal_value(jcal_property[3])
@@ -1446,18 +1344,7 @@
 
     @classmethod
     def from_jcal(cls, jcal_property: list) -> Self:
-<<<<<<< HEAD
-        """Parse jcal from :rfc:`7265`.
-
-        Args:
-            jcal_property: The jcal property to parse.
-
-        Raises:
-            JCalParsingError: If the jcal provided is invalid.
-        """
-=======
-        """Parse jCal from :rfc:`7265`."""
->>>>>>> 427e6c03
+        """Parse jcal from :rfc:`7265`."""
         JCalParsingError.validate_property(jcal_property, cls)
         params = Parameters.from_jcal_property(jcal_property)
         with JCalParsingError.reraise_with_path_added(3):
@@ -1622,7 +1509,7 @@
     @classmethod
     def parse_jcal_value(cls, jcal: str) -> timedelta | None:
         """Parse a jCal string to a :py:class:`datetime.timedelta`.
-        
+
         Raises:
             JCalParsingError: If it can't parse a duration."""
         JCalParsingError.validate_value_type(jcal, str, cls)
@@ -1633,18 +1520,7 @@
 
     @classmethod
     def from_jcal(cls, jcal_property: list) -> Self:
-<<<<<<< HEAD
-        """Parse jcal from :rfc:`7265`.
-
-        Args:
-            jcal_property: The jcal property to parse.
-
-        Raises:
-            JCalParsingError: If the jcal provided is invalid.
-        """
-=======
-        """Parse jCal from :rfc:`7265`."""
->>>>>>> 427e6c03
+        """Parse jcal from :rfc:`7265`."""
         JCalParsingError.validate_property(jcal_property, cls)
         with JCalParsingError.reraise_with_path_added(3):
             duration = cls.parse_jcal_value(jcal_property[3])
@@ -1818,7 +1694,8 @@
         """Parse a jCal value.
 
         Raises:
-            JCalParsingError: If the period is not a list with exactly two items, or it can't parse a date-time or duration.
+            JCalParsingError: If the period is not a list with exactly two items,
+                or it can't parse a date-time or duration.
         """
         if not isinstance(jcal, list) or len(jcal) != 2:
             raise JCalParsingError(
@@ -1843,18 +1720,7 @@
 
     @classmethod
     def from_jcal(cls, jcal_property: list) -> Self:
-<<<<<<< HEAD
-        """Parse jcal from :rfc:`7265`.
-
-        Args:
-            jcal_property: The jcal property to parse.
-
-        Raises:
-            JCalParsingError: If the jcal provided is invalid.
-        """
-=======
-        """Parse jCal from :rfc:`7265`."""
->>>>>>> 427e6c03
+        """Parse jcal from :rfc:`7265`."""
         JCalParsingError.validate_property(jcal_property, cls)
         with JCalParsingError.reraise_with_path_added(3):
             start, end_or_duration = cls.parse_jcal_value(jcal_property[3])
@@ -2377,21 +2243,7 @@
 
     @classmethod
     def from_jcal(cls, jcal_property: list) -> Self:
-<<<<<<< HEAD
-        """Parse jcal from :rfc:`7265`.
-
-        Args:
-            jcal_property: The jcal property to parse.
-
-        Raises:
-            JCalParsingError: If the jcal provided is invalid.
-        """
-=======
-        """Parse jCal from :rfc:`7265`.
-        
-        Raises:
-            JCalParsingError: If the recurrence rule isn't a mapping with string keys."""
->>>>>>> 427e6c03
+        """Parse jcal from :rfc:`7265`."""
         JCalParsingError.validate_property(jcal_property, cls)
         params = Parameters.from_jcal_property(jcal_property)
         if not isinstance(jcal_property[3], dict) or not all(
@@ -2602,21 +2454,7 @@
 
     @classmethod
     def from_jcal(cls, jcal_property: list) -> Self:
-<<<<<<< HEAD
-        """Parse jcal from :rfc:`7265`.
-
-        Args:
-            jcal_property: The jcal property to parse.
-
-        Raises:
-            JCalParsingError: If the jcal provided is invalid.
-=======
-        """Parse jCal from :rfc:`7265`.
-
-        Raises:
-            JCalParsingError: If the jCal can't be parsed.
->>>>>>> 427e6c03
-        """
+        """Parse jcal from :rfc:`7265`."""
         JCalParsingError.validate_property(jcal_property, cls)
         with JCalParsingError.reraise_with_path_added(3):
             value = cls.parse_jcal_value(jcal_property[3])
@@ -2711,21 +2549,7 @@
 
     @classmethod
     def from_jcal(cls, jcal_property: list) -> Self:
-<<<<<<< HEAD
-        """Parse jcal from :rfc:`7265`.
-
-        Args:
-            jcal_property: The jcal property to parse.
-
-        Raises:
-            JCalParsingError: If the jcal provided is invalid.
-=======
-        """Parse jCal from :rfc:`7265`.
-
-        Raises:
-            JCalParsingError: If the jCal can't be parsed.
->>>>>>> 427e6c03
-        """
+        """Parse jcal from :rfc:`7265`."""
         JCalParsingError.validate_property(jcal_property, cls)
         return cls(
             jcal_property[3],
@@ -2856,21 +2680,7 @@
 
     @classmethod
     def from_jcal(cls, jcal_property: list) -> Self:
-<<<<<<< HEAD
-        """Parse jcal from :rfc:`7265`.
-
-        Args:
-            jcal_property: The jcal property to parse.
-
-        Raises:
-            JCalParsingError: If the jcal provided is invalid.
-=======
-        """Parse jCal from :rfc:`7265`.
-
-        Raises:
-            JCalParsingError: If the jCal can't be parsed.
->>>>>>> 427e6c03
-        """
+        """Parse jcal from :rfc:`7265`."""
         JCalParsingError.validate_property(jcal_property, cls)
         return cls(
             jcal_property[3],
@@ -3031,21 +2841,7 @@
 
     @classmethod
     def from_jcal(cls, jcal_property: list) -> Self:
-<<<<<<< HEAD
-        """Parse jcal from :rfc:`7265`.
-
-        Args:
-            jcal_property: The jcal property to parse.
-
-        Raises:
-            JCalParsingError: If the jcal provided is invalid.
-=======
-        """Parse jCal from :rfc:`7265`.
-
-        Raises:
-            JCalParsingError: If it can't parse the jCal property as a UTC-OFFSET.
->>>>>>> 427e6c03
-        """
+        """Parse jcal from :rfc:`7265`."""
         JCalParsingError.validate_property(jcal_property, cls)
         match = UTC_OFFSET_JCAL_REGEX.match(jcal_property[3])
         if match is None:
