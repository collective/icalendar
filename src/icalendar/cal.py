"""Calendar is a dictionary like Python object that can render itself as VCAL
files according to RFC 5545.

These are the defined components.
"""
from __future__ import annotations

import os
<<<<<<< HEAD
from collections import defaultdict
from datetime import date, datetime, timedelta, tzinfo
from typing import List, Optional, Tuple
=======
from datetime import date, datetime, timedelta
from typing import TYPE_CHECKING, List, NamedTuple, Optional, Tuple, Union
>>>>>>> 32c50492

import dateutil.rrule
import dateutil.tz

from icalendar.caselessdict import CaselessDict
from icalendar.parser import Contentline, Contentlines, Parameters, q_join, q_split
from icalendar.parser_tools import DEFAULT_ENCODING
<<<<<<< HEAD
from icalendar.prop import (
    TypesFactory,
    tzid_from_dt,
    tzid_from_tzinfo,
    vDDDLists,
    vDDDTypes,
    vDuration,
    vText,
    vUTCOffset,
    vDatetime,
)
from icalendar.timezone import TZP, tzp
=======
from icalendar.prop import TypesFactory, vDDDLists, vDDDTypes, vDuration, vText
from icalendar.timezone import tzp
from icalendar.tools import is_date

if TYPE_CHECKING:
    from icalendar.alarms import Alarms
>>>>>>> 32c50492


def get_example(component_directory: str, example_name: str) -> bytes:
    """Return an example and raise an error if it is absent."""
    here = os.path.dirname(__file__)
    examples = os.path.join(here, "tests", component_directory)
    if not example_name.endswith(".ics"):
        example_name = example_name + ".ics"
    example_file = os.path.join(examples, example_name)
    if not os.path.isfile(example_file):
        raise ValueError(f"Example {example_name} for {component_directory} not found. You can use one of {', '.join(os.listdir(examples))}")
    with open(example_file, "rb") as f:
        return f.read()


######################################
# The component factory

class ComponentFactory(CaselessDict):
    """All components defined in RFC 5545 are registered in this factory class.
    To get a component you can use it like this.
    """

    def __init__(self, *args, **kwargs):
        """Set keys to upper for initial dict.
        """
        super().__init__(*args, **kwargs)
        self['VEVENT'] = Event
        self['VTODO'] = Todo
        self['VJOURNAL'] = Journal
        self['VFREEBUSY'] = FreeBusy
        self['VTIMEZONE'] = Timezone
        self['STANDARD'] = TimezoneStandard
        self['DAYLIGHT'] = TimezoneDaylight
        self['VALARM'] = Alarm
        self['VCALENDAR'] = Calendar


# These Properties have multiple property values inlined in one propertyline
# seperated by comma. Use CaselessDict as simple caseless set.
INLINE = CaselessDict({
    'CATEGORIES': 1,
    'RESOURCES': 1,
    'FREEBUSY': 1,
})

_marker = []

class InvalidCalendar(ValueError):
    """The calendar given is not valid.

    This calendar does not conform with RFC 5545 or breaks other RFCs.
    """

class IncompleteComponent(ValueError):
    """The component is missing attributes.

    The attributes are not required, otherwise this would be
    an InvalidCalendar. But in order to perform calculations,
    this attribute is required.

    This error is not raised in the UPPERCASE properties like .DTSTART,
    only in the lowercase computations like .start.
    """

def create_utc_property(name:str, docs:str) -> property:
    """Create a property to access a value of datetime in UTC timezone.

    name - name of the property
    docs - documentation string
    """
    docs = f"""The {name} property. datetime in UTC

    All values will be converted to a datetime in UTC.
    """ + docs

    def p_get(self: Component) -> Optional[datetime]:
        """Get the value."""
        if name not in self:
            return None
        dt = self.get(name)
        if isinstance(dt, vText):
            # we might be in an attribute that is not typed
            value = vDDDTypes.from_ical(dt)
        else:
            value = getattr(dt, "dt", None)
        if value is None or not isinstance(value, date):
            raise InvalidCalendar(f"{name} must be a datetime in UTC, not {value}")
        return tzp.localize_utc(value)

    def p_set(self: Component, value: datetime):
        """Set the value"""
        if not isinstance(value, date):
            raise TypeError(f"{name} takes a datetime in UTC, not {value}")
        self.pop(name)
        self.add(name, tzp.localize_utc(value))


    return property(p_get, p_set, doc=docs)

class Component(CaselessDict):
    """Component is the base object for calendar, Event and the other
    components defined in RFC 5545. Normally you will not use this class
    directly, but rather one of the subclasses.
    """

    name = None         # should be defined in each component
    required = ()       # These properties are required
    singletons = ()     # These properties must only appear once
    multiple = ()       # may occur more than once
    exclusive = ()      # These properties are mutually exclusive
    inclusive = ()      # if any occurs the other(s) MUST occur
                        # ('duration', 'repeat')
    ignore_exceptions = False   # if True, and we cannot parse this
                                # component, we will silently ignore
                                # it, rather than let the exception
                                # propagate upwards
    # not_compliant = ['']  # List of non-compliant properties.

    def __init__(self, *args, **kwargs):
        """Set keys to upper for initial dict.
        """
        super().__init__(*args, **kwargs)
        # set parameters here for properties that use non-default values
        self.subcomponents = []  # Components can be nested.
        self.errors = []  # If we ignored exception(s) while
                          # parsing a property, contains error strings

    # def is_compliant(self, name):
    #    """Returns True is the given property name is compliant with the
    #    icalendar implementation.
    #
    #    If the parser is too strict it might prevent parsing erroneous but
    #    otherwise compliant properties. So the parser is pretty lax, but it is
    #    possible to test for non-compliance by calling this method.
    #    """
    #    return name in not_compliant

    def __bool__(self):
        """Returns True, CaselessDict would return False if it had no items.
        """
        return True

    # python 2 compatibility
    __nonzero__ = __bool__

    def is_empty(self):
        """Returns True if Component has no items or subcomponents, else False.
        """
        return True if not (list(self.values()) + self.subcomponents) else False  # noqa

    #############################
    # handling of property values

    @staticmethod
    def _encode(name, value, parameters=None, encode=1):
        """Encode values to icalendar property values.

        :param name: Name of the property.
        :type name: string

        :param value: Value of the property. Either of a basic Python type of
                      any of the icalendar's own property types.
        :type value: Python native type or icalendar property type.

        :param parameters: Property parameter dictionary for the value. Only
                           available, if encode is set to True.
        :type parameters: Dictionary

        :param encode: True, if the value should be encoded to one of
                       icalendar's own property types (Fallback is "vText")
                       or False, if not.
        :type encode: Boolean

        :returns: icalendar property value
        """
        if not encode:
            return value
        if isinstance(value, types_factory.all_types):
            # Don't encode already encoded values.
            obj = value
        else:
            klass = types_factory.for_property(name)
            obj = klass(value)
        if parameters:
            if not hasattr(obj, "params"):
                obj.params = Parameters()
            for key, item in parameters.items():
                if item is None:
                    if key in obj.params:
                        del obj.params[key]
                else:
                    obj.params[key] = item
        return obj

    def add(self, name, value, parameters=None, encode=1):
        """Add a property.

        :param name: Name of the property.
        :type name: string

        :param value: Value of the property. Either of a basic Python type of
                      any of the icalendar's own property types.
        :type value: Python native type or icalendar property type.

        :param parameters: Property parameter dictionary for the value. Only
                           available, if encode is set to True.
        :type parameters: Dictionary

        :param encode: True, if the value should be encoded to one of
                       icalendar's own property types (Fallback is "vText")
                       or False, if not.
        :type encode: Boolean

        :returns: None
        """
        if isinstance(value, datetime) and\
                name.lower() in ('dtstamp', 'created', 'last-modified'):
            # RFC expects UTC for those... force value conversion.
            value = tzp.localize_utc(value)

        # encode value
        if encode and isinstance(value, list) \
                and name.lower() not in ['rdate', 'exdate', 'categories']:
            # Individually convert each value to an ical type except rdate and
            # exdate, where lists of dates might be passed to vDDDLists.
            value = [self._encode(name, v, parameters, encode) for v in value]
        else:
            value = self._encode(name, value, parameters, encode)

        # set value
        if name in self:
            # If property already exists, append it.
            oldval = self[name]
            if isinstance(oldval, list):
                if isinstance(value, list):
                    value = oldval + value
                else:
                    oldval.append(value)
                    value = oldval
            else:
                value = [oldval, value]
        self[name] = value

    def _decode(self, name, value):
        """Internal for decoding property values.
        """

        # TODO: Currently the decoded method calls the icalendar.prop instances
        # from_ical. We probably want to decode properties into Python native
        # types here. But when parsing from an ical string with from_ical, we
        # want to encode the string into a real icalendar.prop property.
        if isinstance(value, vDDDLists):
            # TODO: Workaround unfinished decoding
            return value
        decoded = types_factory.from_ical(name, value)
        # TODO: remove when proper decoded is implemented in every prop.* class
        # Workaround to decode vText properly
        if isinstance(decoded, vText):
            decoded = decoded.encode(DEFAULT_ENCODING)
        return decoded

    def decoded(self, name, default=_marker):
        """Returns decoded value of property.
        """
        # XXX: fail. what's this function supposed to do in the end?
        # -rnix

        if name in self:
            value = self[name]
            if isinstance(value, list):
                return [self._decode(name, v) for v in value]
            return self._decode(name, value)
        else:
            if default is _marker:
                raise KeyError(name)
            else:
                return default

    ########################################################################
    # Inline values. A few properties have multiple values inlined in in one
    # property line. These methods are used for splitting and joining these.

    def get_inline(self, name, decode=1):
        """Returns a list of values (split on comma).
        """
        vals = [v.strip('" ') for v in q_split(self[name])]
        if decode:
            return [self._decode(name, val) for val in vals]
        return vals

    def set_inline(self, name, values, encode=1):
        """Converts a list of values into comma separated string and sets value
        to that.
        """
        if encode:
            values = [self._encode(name, value, encode=1) for value in values]
        self[name] = types_factory['inline'](q_join(values))

    #########################
    # Handling of components

    def add_component(self, component: Component):
        """Add a subcomponent to this component.
        """
        self.subcomponents.append(component)

    def _walk(self, name, select):
        """Walk to given component.
        """
        result = []
        if (name is None or self.name == name) and select(self):
            result.append(self)
        for subcomponent in self.subcomponents:
            result += subcomponent._walk(name, select)
        return result

    def walk(self, name=None, select=lambda c: True) -> list[Component]:
        """Recursively traverses component and subcomponents. Returns sequence
        of same. If name is passed, only components with name will be returned.

        :param name: The name of the component or None such as ``VEVENT``.
        :param select: A function that takes the component as first argument
          and returns True/False.
        :returns: A list of components that match.
        :rtype: list[Component]
        """
        if name is not None:
            name = name.upper()
        return self._walk(name, select)

    #####################
    # Generation

    def property_items(self, recursive=True, sorted=True) -> list[tuple[str, object]]:
        """Returns properties in this component and subcomponents as:
        [(name, value), ...]
        """
        vText = types_factory['text']
        properties = [('BEGIN', vText(self.name).to_ical())]
        if sorted:
            property_names = self.sorted_keys()
        else:
            property_names = self.keys()

        for name in property_names:
            values = self[name]
            if isinstance(values, list):
                # normally one property is one line
                for value in values:
                    properties.append((name, value))
            else:
                properties.append((name, values))
        if recursive:
            # recursion is fun!
            for subcomponent in self.subcomponents:
                properties += subcomponent.property_items(sorted=sorted)
        properties.append(('END', vText(self.name).to_ical()))
        return properties

    @classmethod
    def from_ical(cls, st, multiple=False):
        """Populates the component recursively from a string.
        """
        stack = []  # a stack of components
        comps = []
        for line in Contentlines.from_ical(st):  # raw parsing
            if not line:
                continue

            try:
                name, params, vals = line.parts()
            except ValueError as e:
                # if unable to parse a line within a component
                # that ignores exceptions, mark the component
                # as broken and skip the line. otherwise raise.
                component = stack[-1] if stack else None
                if not component or not component.ignore_exceptions:
                    raise
                component.errors.append((None, str(e)))
                continue

            uname = name.upper()
            # check for start of component
            if uname == 'BEGIN':
                # try and create one of the components defined in the spec,
                # otherwise get a general Components for robustness.
                c_name = vals.upper()
                c_class = component_factory.get(c_name, Component)
                # If component factory cannot resolve ``c_name``, the generic
                # ``Component`` class is used which does not have the name set.
                # That's opposed to the usage of ``cls``, which represents a
                # more concrete subclass with a name set (e.g. VCALENDAR).
                component = c_class()
                if not getattr(component, 'name', ''):  # undefined components
                    component.name = c_name
                stack.append(component)
            # check for end of event
            elif uname == 'END':
                # we are done adding properties to this component
                # so pop it from the stack and add it to the new top.
                if not stack:
                    # The stack is currently empty, the input must be invalid
                    raise ValueError('END encountered without an accompanying BEGIN!')

                component = stack.pop()
                if not stack:  # we are at the end
                    comps.append(component)
                else:
                    stack[-1].add_component(component)
                if vals == 'VTIMEZONE' and 'TZID' in component:
                    tzp.cache_timezone_component(component)
            # we are adding properties to the current top of the stack
            else:
                factory = types_factory.for_property(name)
                component = stack[-1] if stack else None
                if not component:
                    # only accept X-COMMENT at the end of the .ics file
                    # ignore these components in parsing
                    if uname == 'X-COMMENT':
                        break
                    else:
                        raise ValueError(f'Property "{name}" does not have a parent component.')
                datetime_names = ('DTSTART', 'DTEND', 'RECURRENCE-ID', 'DUE',
                                  'RDATE', 'EXDATE')
                try:
                    if name == 'FREEBUSY':
                        vals = vals.split(',')
                        if 'TZID' in params:
                            parsed_components = [factory(factory.from_ical(val, params['TZID'])) for val in vals]
                        else:
                            parsed_components = [factory(factory.from_ical(val)) for val in vals]
                    elif name in datetime_names and 'TZID' in params:
                        parsed_components = [factory(factory.from_ical(vals, params['TZID']))]
                    else:
                        parsed_components = [factory(factory.from_ical(vals))]
                except ValueError as e:
                    if not component.ignore_exceptions:
                        raise
                    component.errors.append((uname, str(e)))
                else:
                    for parsed_component in parsed_components:
                        parsed_component.params = params
                        component.add(name, parsed_component, encode=0)

        if multiple:
            return comps
        if len(comps) > 1:
            raise ValueError(cls._format_error(
                'Found multiple components where only one is allowed', st))
        if len(comps) < 1:
            raise ValueError(cls._format_error(
                'Found no components where exactly one is required', st))
        return comps[0]

    def _format_error(error_description, bad_input, elipsis='[...]'):
        # there's three character more in the error, ie. ' ' x2 and a ':'
        max_error_length = 100 - 3
        if len(error_description) + len(bad_input) + len(elipsis) > max_error_length:
            truncate_to = max_error_length - len(error_description) - len(elipsis)
            return f'{error_description}: {bad_input[:truncate_to]} {elipsis}'
        else:
            return f'{error_description}: {bad_input}'

    def content_line(self, name, value, sorted=True):
        """Returns property as content line.
        """
        params = getattr(value, 'params', Parameters())
        return Contentline.from_parts(name, params, value, sorted=sorted)

    def content_lines(self, sorted=True):
        """Converts the Component and subcomponents into content lines.
        """
        contentlines = Contentlines()
        for name, value in self.property_items(sorted=sorted):
            cl = self.content_line(name, value, sorted=sorted)
            contentlines.append(cl)
        contentlines.append('')  # remember the empty string in the end
        return contentlines

    def to_ical(self, sorted=True):
        '''
        :param sorted: Whether parameters and properties should be
                       lexicographically sorted.
        '''

        content_lines = self.content_lines(sorted=sorted)
        return content_lines.to_ical()

    def __repr__(self):
        """String representation of class with all of it's subcomponents.
        """
        subs = ', '.join(str(it) for it in self.subcomponents)
        return f"{self.name or type(self).__name__}({dict(self)}{', ' + subs if subs else ''})"

    def __eq__(self, other):
        if len(self.subcomponents) != len(other.subcomponents):
            return False

        properties_equal = super().__eq__(other)
        if not properties_equal:
            return False

        # The subcomponents might not be in the same order,
        # neither there's a natural key we can sort the subcomponents by nor
        # are the subcomponent types hashable, so  we cant put them in a set to
        # check for set equivalence. We have to iterate over the subcomponents
        # and look for each of them in the list.
        for subcomponent in self.subcomponents:
            if subcomponent not in other.subcomponents:
                return False

        return True

    DTSTAMP = create_utc_property("DTSTAMP", """RFC 5545:

        Conformance:  This property MUST be included in the "VEVENT",
        "VTODO", "VJOURNAL", or "VFREEBUSY" calendar components.

        Description: In the case of an iCalendar object that specifies a
        "METHOD" property, this property specifies the date and time that
        the instance of the iCalendar object was created.  In the case of
        an iCalendar object that doesn't specify a "METHOD" property, this
        property specifies the date and time that the information
        associated with the calendar component was last revised in the
        calendar store.

        The value MUST be specified in the UTC time format.

        In the case of an iCalendar object that doesn't specify a "METHOD"
        property, this property is equivalent to the "LAST-MODIFIED"
        property.
    """)
    LAST_MODIFIED = create_utc_property("LAST-MODIFIED", """RFC 5545:

        Purpose:  This property specifies the date and time that the
        information associated with the calendar component was last
        revised in the calendar store.

        Note: This is analogous to the modification date and time for a
        file in the file system.

        Conformance:  This property can be specified in the "VEVENT",
        "VTODO", "VJOURNAL", or "VTIMEZONE" calendar components.
    """)

    def is_thunderbird(self) -> bool:
        """Whether this component has attributes that indicate that Mozilla Thunderbird created it."""
        return any(attr.startswith("X-MOZ-") for attr in self.keys())



#######################################
# components defined in RFC 5545

<<<<<<< HEAD
def create_single_property(
        prop:str,
        value_attr:Optional[str],
        value_type:tuple[type],
        type_def:type,
        doc:str,
        vProp:type=vDDDTypes  # noqa: N803
    ):
    """Create a single property getter and setter.

    :param prop: The name of the property.
    :param value_attr: The name of the attribute to get the value from.
    :param value_type: The type of the value.
    :param type_def: The type of the property.
    :param doc: The docstring of the property.
    :param vProp: The type of the property from :mod:`icalendar.prop`.
    """
=======
def create_single_property(prop:str, value_attr:str, value_type:tuple[type], type_def:type, doc:str):
    """Create a single property getter and setter.
    
    This is a getter and setter for a property that only occurs once or not (None)."""
>>>>>>> 32c50492

    def p_get(self : Component):
        default = object()
        result = self.get(prop, default)
        if result is default:
            return None
        if isinstance(result, list):
            raise InvalidCalendar(f"Multiple {prop} defined.")
        value = result if value_attr is None else getattr(result, value_attr, result)
        if not isinstance(value, value_type):
            raise InvalidCalendar(f"{prop} must be either a {' or '.join(t.__name__ for t in value_type)}, not {value}.")
        return value

    def p_set(self:Component, value) -> None:
        if value is None:
            p_del(self)
            return
        if not isinstance(value, value_type):
            raise TypeError(f"Use {' or '.join(t.__name__ for t in value_type)}, not {type(value).__name__}.")
        self[prop] = vProp(value)
        if prop in self.exclusive:
            for other_prop in self.exclusive:
                if other_prop != prop:
                    self.pop(other_prop, None)
    p_set.__annotations__["value"] = p_get.__annotations__["return"] = Optional[type_def]

    def p_del(self:Component):
        self.pop(prop)

    p_doc = f"""The {prop} property.

    {doc}

    Accepted values: {', '.join(t.__name__ for t in value_type)}.
    If the attribute has invalid values, we raise InvalidCalendar.
    If the value is absent, we return None.
    You can also delete the value with del or by setting it to None.
    """
    return property(p_get, p_set, p_del, p_doc)


_X_MOZ_SNOOZE_TIME = create_utc_property(
    "X-MOZ-SNOOZE-TIME",
    "Thunderbird: Alarms before this time are snoozed."
)
_X_MOZ_LASTACK = create_utc_property(
    "X-MOZ-LASTACK",
    "Thunderbird: Alarms before this time are acknowledged."
)

def _get_duration(self: Component) -> Optional[timedelta]:
    """Getter for property DURATION."""
    default = object()
    duration = self.get("duration", default)
    if isinstance(duration, vDDDTypes):
        return duration.dt
    if isinstance(duration, vDuration):
        return duration.td
    if duration is not default and not isinstance(duration, timedelta):
        raise InvalidCalendar(
            f"DURATION must be a timedelta, not {type(duration).__name__}."
        )
    return None

def _set_duration(self: Component, value: Optional[timedelta]):
    """Setter for property DURATION."""
    if value is None:
        self.pop("duration", None)
        return
    if not isinstance(value, timedelta):
        raise TypeError(f"Use timedelta, not {type(value).__name__}.")
    self["duration"] = vDuration(value)
    self.pop("DTEND")
    self.pop("DUE")


def _del_duration(self: Component):
    """Delete property DURATION."""
    self.pop("DURATION")

_doc_duration = """The DURATION property.

The "DTSTART" property for a "{component}" specifies the inclusive start of the event.
The "DURATION" property in conjunction with the DTSTART property
for a "{component}" calendar component specifies the non-inclusive end
of the event.

If you would like to calculate the duration of a {component}, do not use this.
Instead use the duration property (lower case).
"""


class Event(Component):
    """
    A "VEVENT" calendar component is a grouping of component
    properties that represents a scheduled amount of time on a
    calendar. For example, it can be an activity, such as a one-hour
    long department meeting from 8:00 AM to 9:00 AM, tomorrow.
    """

    name = 'VEVENT'

    canonical_order = (
        'SUMMARY', 'DTSTART', 'DTEND', 'DURATION', 'DTSTAMP',
        'UID', 'RECURRENCE-ID', 'SEQUENCE', 'RRULE', 'RDATE',
        'EXDATE',
    )

    required = ('UID', 'DTSTAMP',)
    singletons = (
        'CLASS', 'CREATED', 'DESCRIPTION', 'DTSTART', 'GEO', 'LAST-MODIFIED',
        'LOCATION', 'ORGANIZER', 'PRIORITY', 'DTSTAMP', 'SEQUENCE', 'STATUS',
        'SUMMARY', 'TRANSP', 'URL', 'RECURRENCE-ID', 'DTEND', 'DURATION',
        'UID', 'CATEGORIES',
    )
    exclusive = ('DTEND', 'DURATION',)
    multiple = (
        'ATTACH', 'ATTENDEE', 'COMMENT', 'CONTACT', 'EXDATE',
        'RSTATUS', 'RELATED', 'RESOURCES', 'RDATE', 'RRULE'
    )
    ignore_exceptions = True
    
    @property
    def alarms(self) -> Alarms:
        """Compute the alarm times for this component.

        >>> from icalendar import Event
        >>> event = Event.example("rfc_9074_example_1")
        >>> len(event.alarms.times)
        1
        >>> alarm_time = event.alarms.times[0]
        >>> alarm_time.trigger  # The time when the alarm pops up
        datetime.datetime(2021, 3, 2, 10, 15, tzinfo=ZoneInfo(key='America/New_York'))
        >>> alarm_time.is_active()  # This alarm has not been acknowledged
        True

        Note that this only uses DTSTART and DTEND, but ignores
        RDATE, EXDATE, and RRULE properties.
        """
        from icalendar.alarms import Alarms
        return Alarms(self)

    @classmethod
    def example(cls, name:str="rfc_9074_example_3") -> Event:
        """Return the calendar example with the given name."""
        return cls.from_ical(get_example("events", name))

    DTSTART = create_single_property("DTSTART", "dt", (datetime, date), date, 'The "DTSTART" property for a "VEVENT" specifies the inclusive start of the event.')
    DTEND = create_single_property("DTEND", "dt", (datetime, date), date, 'The "DTEND" property for a "VEVENT" calendar component specifies the non-inclusive end of the event.')

    def _get_start_end_duration(self):
        """Verify the calendar validity and return the right attributes."""
        start = self.DTSTART
        end = self.DTEND
        duration = self.DURATION
        if duration is not None and end is not None:
            raise InvalidCalendar("Only one of DTEND and DURATION may be in a VEVENT, not both.")
        if isinstance(start, date) and not isinstance(start, datetime) and duration is not None and duration.seconds != 0:
            raise InvalidCalendar("When DTSTART is a date, DURATION must be of days or weeks.")
        if start is not None and end is not None and is_date(start) != is_date(end):
            raise InvalidCalendar("DTSTART and DTEND must be of the same type, either date or datetime.")
        return start, end, duration


    DURATION = property(_get_duration, _set_duration, _del_duration, _doc_duration.format(component='VEVENT'))

    @property
    def duration(self) -> timedelta:
        """The duration of the VEVENT.

        This duration is calculated from the start and end of the event.
        You cannot set the duration as it is unclear what happens to start and end.
        """
        return self.end - self.start

    @property
    def start(self) -> date | datetime:
        """The start of the component.

        Invalid values raise an InvalidCalendar.
        If there is no start, we also raise an IncompleteComponent error.

        You can get the start, end and duration of an event as follows:

        >>> from datetime import datetime
        >>> from icalendar import Event
        >>> event = Event()
        >>> event.start = datetime(2021, 1, 1, 12)
        >>> event.end = datetime(2021, 1, 1, 12, 30) # 30 minutes
        >>> event.duration  # 1800 seconds == 30 minutes
        datetime.timedelta(seconds=1800)
        >>> print(event.to_ical())
        BEGIN:VEVENT
        DTSTART:20210101T120000
        DTEND:20210101T123000
        END:VEVENT
        """
        start = self._get_start_end_duration()[0]
        if start is None:
            raise IncompleteComponent("No DTSTART given.")
        return start

    @start.setter
    def start(self, start: Optional[date | datetime]):
        """Set the start."""
        self.DTSTART = start

    @property
    def end(self) -> date | datetime:
        """The end of the component.

        Invalid values raise an InvalidCalendar error.
        If there is no end, we also raise an IncompleteComponent error.
        """
        start, end, duration = self._get_start_end_duration()
        if end is None and duration is None:
            if start is None:
                raise IncompleteComponent("No DTEND or DURATION+DTSTART given.")
            if is_date(start):
                return start + timedelta(days=1)
            return start
        if duration is not None:
            if start is not None:
                return start + duration
            raise IncompleteComponent("No DTEND or DURATION+DTSTART given.")
        return end

    @end.setter
    def end(self, end: date | datetime | None):
        """Set the end."""
        self.DTEND = end

    X_MOZ_SNOOZE_TIME = _X_MOZ_SNOOZE_TIME
    X_MOZ_LASTACK = _X_MOZ_LASTACK


class Todo(Component):
    """
    A "VTODO" calendar component is a grouping of component
    properties that represents an action item or assignment. For
    example, it can be used to represent an item of work assigned to
    an individual, such as "Prepare for the upcoming conference
    seminar on Internet Calendaring".
    """

    name = 'VTODO'

    required = ('UID', 'DTSTAMP',)
    singletons = (
        'CLASS', 'COMPLETED', 'CREATED', 'DESCRIPTION', 'DTSTAMP', 'DTSTART',
        'GEO', 'LAST-MODIFIED', 'LOCATION', 'ORGANIZER', 'PERCENT-COMPLETE',
        'PRIORITY', 'RECURRENCE-ID', 'SEQUENCE', 'STATUS', 'SUMMARY', 'UID',
        'URL', 'DUE', 'DURATION',
    )
    exclusive = ('DUE', 'DURATION',)
    multiple = (
        'ATTACH', 'ATTENDEE', 'CATEGORIES', 'COMMENT', 'CONTACT', 'EXDATE',
        'RSTATUS', 'RELATED', 'RESOURCES', 'RDATE', 'RRULE'
    )
    DTSTART = create_single_property("DTSTART", "dt", (datetime, date), date, 'The "DTSTART" property for a "VTODO" specifies the inclusive start of the Todo.')
    DUE = create_single_property("DUE", "dt", (datetime, date), date, 'The "DUE" property for a "VTODO" calendar component specifies the non-inclusive end of the Todo.')
    DURATION = property(_get_duration, _set_duration, _del_duration, _doc_duration.format(component='VTODO'))

    def _get_start_end_duration(self):
        """Verify the calendar validity and return the right attributes."""
        start = self.DTSTART
        end = self.DUE
        duration = self.DURATION
        if duration is not None and end is not None:
            raise InvalidCalendar("Only one of DUE and DURATION may be in a VTODO, not both.")
        if isinstance(start, date) and not isinstance(start, datetime) and duration is not None and duration.seconds != 0:
            raise InvalidCalendar("When DTSTART is a date, DURATION must be of days or weeks.")
        if start is not None and end is not None and is_date(start) != is_date(end):
            raise InvalidCalendar("DTSTART and DUE must be of the same type, either date or datetime.")
        return start, end, duration


    @property
    def start(self) -> date | datetime:
        """The start of the VTODO.

        Invalid values raise an InvalidCalendar.
        If there is no start, we also raise an IncompleteComponent error.

        You can get the start, end and duration of a Todo as follows:

        >>> from datetime import datetime
        >>> from icalendar import Todo
        >>> todo = Todo()
        >>> todo.start = datetime(2021, 1, 1, 12)
        >>> todo.end = datetime(2021, 1, 1, 12, 30) # 30 minutes
        >>> todo.duration  # 1800 seconds == 30 minutes
        datetime.timedelta(seconds=1800)
        >>> print(todo.to_ical())
        BEGIN:VTODO
        DTSTART:20210101T120000
        DUE:20210101T123000
        END:VTODO
        """
        start = self._get_start_end_duration()[0]
        if start is None:
            raise IncompleteComponent("No DTSTART given.")
        return start

    @start.setter
    def start(self, start: Optional[date | datetime]):
        """Set the start."""
        self.DTSTART = start

    @property
    def end(self) -> date | datetime:
        """The end of the component.

        Invalid values raise an InvalidCalendar error.
        If there is no end, we also raise an IncompleteComponent error.
        """
        start, end, duration = self._get_start_end_duration()
        if end is None and duration is None:
            if start is None:
                raise IncompleteComponent("No DUE or DURATION+DTSTART given.")
            if is_date(start):
                return start + timedelta(days=1)
            return start
        if duration is not None:
            if start is not None:
                return start + duration
            raise IncompleteComponent("No DUE or DURATION+DTSTART given.")
        return end

    @end.setter
    def end(self, end: date | datetime | None):
        """Set the end."""
        self.DUE = end

    @property
    def duration(self) -> timedelta:
        """The duration of the VTODO.

        This duration is calculated from the start and end of the Todo.
        You cannot set the duration as it is unclear what happens to start and end.
        """
        return self.end - self.start

    X_MOZ_SNOOZE_TIME = _X_MOZ_SNOOZE_TIME
    X_MOZ_LASTACK = _X_MOZ_LASTACK

    @property
    def alarms(self) -> Alarms:
        """Compute the alarm times for this component.

        >>> from datetime import datetime
        >>> from icalendar import Todo
        >>> todo = Todo()  # empty without alarms
        >>> todo.start = datetime(2024, 10, 26, 10, 21)
        >>> len(todo.alarms.times)
        0

        Note that this only uses DTSTART and DUE, but ignores
        RDATE, EXDATE, and RRULE properties.
        """
        from icalendar.alarms import Alarms
        return Alarms(self)


class Journal(Component):
    """A descriptive text at a certain time or associated with a component.

    A "VJOURNAL" calendar component is a grouping of
    component properties that represent one or more descriptive text
    notes associated with a particular calendar date.  The "DTSTART"
    property is used to specify the calendar date with which the
    journal entry is associated.  Generally, it will have a DATE value
    data type, but it can also be used to specify a DATE-TIME value
    data type.  Examples of a journal entry include a daily record of
    a legislative body or a journal entry of individual telephone
    contacts for the day or an ordered list of accomplishments for the
    day.
    """

    name = 'VJOURNAL'

    required = ('UID', 'DTSTAMP',)
    singletons = (
        'CLASS', 'CREATED', 'DTSTART', 'DTSTAMP', 'LAST-MODIFIED', 'ORGANIZER',
        'RECURRENCE-ID', 'SEQUENCE', 'STATUS', 'SUMMARY', 'UID', 'URL',
    )
    multiple = (
        'ATTACH', 'ATTENDEE', 'CATEGORIES', 'COMMENT', 'CONTACT', 'EXDATE',
        'RELATED', 'RDATE', 'RRULE', 'RSTATUS', 'DESCRIPTION',
    )

    DTSTART = create_single_property(
        "DTSTART", "dt", (datetime, date), date,
        'The "DTSTART" property for a "VJOURNAL" that specifies the exact date at which the journal entry was made.')

    @property
    def start(self) -> date:
        """The start of the Journal.
        
        The "DTSTART"
        property is used to specify the calendar date with which the
        journal entry is associated.
        """
        start = self.DTSTART
        if start is None:
            raise IncompleteComponent("No DTSTART given.")
        return start
    
    @start.setter
    def start(self, value: datetime|date) -> None:
        """Set the start of the journal."""
        self.DTSTART = value

    end = start
    
    @property
    def duration(self) -> timedelta:
        """The journal has no duration: timedelta(0)."""
        return timedelta(0)

class FreeBusy(Component):
    """
    A "VFREEBUSY" calendar component is a grouping of component
    properties that represents either a request for free or busy time
    information, a reply to a request for free or busy time
    information, or a published set of busy time information.
    """

    name = 'VFREEBUSY'

    required = ('UID', 'DTSTAMP',)
    singletons = (
        'CONTACT', 'DTSTART', 'DTEND', 'DTSTAMP', 'ORGANIZER',
        'UID', 'URL',
    )
    multiple = ('ATTENDEE', 'COMMENT', 'FREEBUSY', 'RSTATUS',)

class Timezone(Component):
    """
    A "VTIMEZONE" calendar component is a grouping of component
    properties that defines a time zone. It is used to describe the
    way in which a time zone changes its offset from UTC over time.
    """
    name = 'VTIMEZONE'
    canonical_order = ('TZID',)
    required = ('TZID',) # it also requires one of components DAYLIGHT and STANDARD
    singletons = ('TZID', 'LAST-MODIFIED', 'TZURL',)

    _DEFAULT_FIRST_DATE = date(1970, 1, 1)
    _DEFAULT_LAST_DATE = date(2038, 1, 1)

    @classmethod
    def example(cls, name: str="pacific_fiji") -> Calendar:
        """Return the timezone example with the given name."""
        return cls.from_ical(get_example("timezones", name))

    @staticmethod
    def _extract_offsets(component: TimezoneDaylight|TimezoneStandard, tzname:str):
        """extract offsets and transition times from a VTIMEZONE component
        :param component: a STANDARD or DAYLIGHT component
        :param tzname: the name of the zone
        """
        offsetfrom = component.TZOFFSETFROM
        offsetto = component.TZOFFSETTO
        dtstart = component.DTSTART

        # offsets need to be rounded to the next minute, we might loose up
        # to 30 seconds accuracy, but it can't be helped (datetime
        # supposedly cannot handle smaller offsets)
        offsetto_s = int((offsetto.seconds + 30) / 60) * 60
        offsetto = timedelta(days=offsetto.days, seconds=offsetto_s)
        offsetfrom_s = int((offsetfrom.seconds + 30) / 60) * 60
        offsetfrom = timedelta(days=offsetfrom.days, seconds=offsetfrom_s)

        # expand recurrences
        if 'RRULE' in component:
            # to be paranoid about correct weekdays
            # evaluate the rrule with the current offset
            tzi = dateutil.tz.tzoffset ("(offsetfrom)", offsetfrom)
            rrstart = dtstart.replace (tzinfo=tzi)

            rrulestr = component['RRULE'].to_ical().decode('utf-8')
            rrule = dateutil.rrule.rrulestr(rrulestr, dtstart=rrstart)
            tzp.fix_rrule_until(rrule, component['RRULE'])

            # constructing the timezone requires UTC transition times.
            # here we construct local times without tzinfo, the offset to UTC
            # gets subtracted in to_tz().
            transtimes = [dt.replace (tzinfo=None) for dt in rrule]

        # or rdates
        elif 'RDATE' in component:
            if not isinstance(component['RDATE'], list):
                rdates = [component['RDATE']]
            else:
                rdates = component['RDATE']
            transtimes = [dtstart] + [leaf.dt for tree in rdates for
                                      leaf in tree.dts]
        else:
            transtimes = [dtstart]

        transitions = [(transtime, offsetfrom, offsetto, tzname) for
                       transtime in set(transtimes)]

        if component.name == 'STANDARD':
            is_dst = 0
        elif component.name == 'DAYLIGHT':
            is_dst = 1
        return is_dst, transitions

    @staticmethod
    def _make_unique_tzname(tzname, tznames):
        """
        :param tzname: Candidate tzname
        :param tznames: Other tznames
        """
        # TODO better way of making sure tznames are unique
        while tzname in tznames:
            tzname += '_1'
        tznames.add(tzname)
        return tzname

    def to_tz(self, tzp:TZP=tzp, lookup_tzid:bool=True):
        """convert this VTIMEZONE component to a timezone object

        :param tzp: timezone provider to use
        :param lookup_tzid: whether to use the TZID property to look up existing
                            timezone definitions with tzp.
                            If it is False, a new timezone will be created.
                            If it is True, the existing timezone will be used
                            if it exists, otherwise a new timezone will be created.
        """
        if lookup_tzid:
            tz = tzp.timezone(self.tz_name)
            if tz is not None:
                return tz
        return tzp.create_timezone(self)

    @property
    def tz_name(self) -> str:
        """Return the name of the timezone component.

        Please note that the names of the timezone are different from this name
        and may change with winter/summer time.
        """
        try:
            return str(self['TZID'])
        except UnicodeEncodeError:
            return self['TZID'].encode('ascii', 'replace')

    def get_transitions(self) -> Tuple[List[datetime], List[Tuple[timedelta, timedelta, str]]]:
        """Return a tuple of (transition_times, transition_info)

        - transition_times = [datetime, ...]
        - transition_info = [(TZOFFSETTO, dts_offset, tzname)]

        """
        zone = self.tz_name
        transitions = []
        dst = {}
        tznames = set()
        for component in self.walk():
            if type(component) == Timezone:
                continue
            assert isinstance(component['DTSTART'].dt, datetime), (
                "VTIMEZONEs sub-components' DTSTART must be of type datetime, not date"
            )
            try:
                tzname = str(component['TZNAME'])
            except UnicodeEncodeError:
                tzname = component['TZNAME'].encode('ascii', 'replace')
                tzname = self._make_unique_tzname(tzname, tznames)
            except KeyError:
                # for whatever reason this is str/unicode
                tzname = f"{zone}_{component['DTSTART'].to_ical().decode('utf-8')}_" + \
                         f"{component['TZOFFSETFROM'].to_ical()}_" + \
                         f"{component['TZOFFSETTO'].to_ical()}"
                tzname = self._make_unique_tzname(tzname, tznames)

            dst[tzname], component_transitions = self._extract_offsets(
                component, tzname
            )
            transitions.extend(component_transitions)

        transitions.sort()
        transition_times = [
            transtime - osfrom for transtime, osfrom, _, _ in transitions
        ]

        # transition_info is a list with tuples in the format
        # (utcoffset, dstoffset, name)
        # dstoffset = 0, if current transition is to standard time
        #           = this_utcoffset - prev_standard_utcoffset, otherwise
        transition_info = []
        for num, (transtime, osfrom, osto, name) in enumerate(transitions):
            dst_offset = False
            if not dst[name]:
                dst_offset = timedelta(seconds=0)
            else:
                # go back in time until we find a transition to dst
                for index in range(num - 1, -1, -1):
                    if not dst[transitions[index][3]]:  # [3] is the name
                        dst_offset = osto - transitions[index][2]  # [2] is osto  # noqa
                        break
                # when the first transition is to dst, we didn't find anything
                # in the past, so we have to look into the future
                if not dst_offset:
                    for index in range(num, len(transitions)):
                        if not dst[transitions[index][3]]:  # [3] is the name
                            dst_offset = osto - transitions[index][2]  # [2] is osto  # noqa
                            break
            assert dst_offset is not False
            transition_info.append((osto, dst_offset, name))
        return transition_times, transition_info

    # binary search
    _from_tzinfo_skip_search = [
        timedelta(days=days) for days in (64, 32, 16, 8, 4, 2, 1)
    ] + [
        # we know it happens in the night usually around 1am
        timedelta(hours=4),
        timedelta(hours=1),
        # adding some minutes and seconds for faster search
        timedelta(minutes=20),
        timedelta(minutes=5),
        timedelta(minutes=1),
        timedelta(seconds=20),
        timedelta(seconds=5),
        timedelta(seconds=1),
    ]
    @classmethod
    def from_tzinfo(
            cls,
            timezone: tzinfo,
            tzid:Optional[str]=None,
            first_date:date=_DEFAULT_FIRST_DATE,
            last_date:date=_DEFAULT_LAST_DATE
        ) -> Timezone:
        """Return a VTIMEZONE component from a timezone object.

        This works with pytz and zoneinfo and any other timezone.
        The offsets are calculated from the tzinfo object.

        Parameters:

        :param tzinfo: the timezone object
        :param tzid: the tzid for this timezone. If None, it will be extracted from the tzinfo.
        :param first_date: a datetime that is earlier than anything that happens in the calendar
        :param last_date: a datetime that is later than anything that happens in the calendar
        :raises ValueError: If we have no tzid and cannot extract one.

        .. note::
            This can take some time. Please cache the results.
        """
        if tzid is None:
            tzid = tzid_from_tzinfo(timezone)
            if tzid is None:
                raise ValueError(f"Cannot get TZID from {timezone}. Please set the tzid parameter.")
        normalize = getattr(timezone, "normalize", lambda dt: dt) # pytz compatibility
        first_datetime = datetime(first_date.year, first_date.month, first_date.day)  # noqa: DTZ001
        last_datetime = datetime(last_date.year, last_date.month, last_date.day)  # noqa: DTZ001
        if hasattr(timezone, "localize"):  #pytz compatibility
            first_datetime = timezone.localize(first_datetime)
            last_datetime = timezone.localize(last_datetime)
        else:
            first_datetime = first_datetime.replace(tzinfo=timezone)
            last_datetime = last_datetime.replace(tzinfo=timezone)
         # from, to, tzname, is_standard -> start
        offsets :dict[tuple[Optional[timedelta], timedelta, str, bool], list[datetime]] = defaultdict(list)
        start = first_datetime
        offset_to = None
        while start < last_datetime:
            offset_from = offset_to
            end = start
            offset_to = end.utcoffset()
            for add_offset in cls._from_tzinfo_skip_search:
                last_end = end  # we need to save this as we might be left and right of the time change
                end = normalize(end + add_offset)
                try:
                    while end.utcoffset() == offset_to:
                        last_end = end
                        end = normalize(end + add_offset)
                except OverflowError:
                    # zoninfo does not go all the way
                    break
                # retract if we overshoot
                end = last_end
            # Now, start (inclusive) -> end (exclusive) are one timezone
            is_standard = start.dst() == timedelta()
            name = start.tzname()
            if name is None:
                name = str(offset_to)
            key = (offset_from, offset_to, name, is_standard)
            # first_key = (None,) + key[1:]
            # if first_key in offsets:
            #     # remove the first one and claim it changes at that day
            #     offsets[first_key] = offsets.pop(first_key)
            offsets[key].append(start.replace(tzinfo=None))
            start = normalize(end + cls._from_tzinfo_skip_search[-1])
        tz = cls()
        tz.add("TZID", tzid)
        tz.add("COMMENT", f"This timezone only works from {first_date} to {last_date}.")
        for (offset_from, offset_to, tzname, is_standard), starts in offsets.items():
            first_start = min(starts)
            starts.remove(first_start)
            if first_start.date() == last_date:
                first_start = datetime(last_date.year, last_date.month, last_date.day)  # noqa: DTZ001
            subcomponent = TimezoneStandard() if is_standard else TimezoneDaylight()
            if offset_from is None:
                offset_from = offset_to  # noqa: PLW2901
            subcomponent.TZOFFSETFROM = offset_from
            subcomponent.TZOFFSETTO = offset_to
            subcomponent.add("TZNAME", tzname)
            subcomponent.DTSTART = first_start
            if starts:
                subcomponent.add("RDATE", starts)
            tz.add_component(subcomponent)
        return tz

    @classmethod
    def from_tzid(
            cls,
            tzid:str,
            tzp:TZP=tzp,
            first_date:date=_DEFAULT_FIRST_DATE,
            last_date:date=_DEFAULT_LAST_DATE
        ) -> Timezone:
        """Create a VTIMEZONE from a tzid like ``"Europe/Berlin"``.

        :param tzid: the id of the timezone
        :param tzp: the timezone provider
        :param first_date: a datetime that is earlier than anything that happens in the calendar
        :param last_date: a datetime that is later than anything that happens in the calendar
        :raises ValueError: If the tzid is unknown.

        >>> from icalendar import Timezone
        >>> tz = Timezone.from_tzid("Europe/Berlin")
        >>> print(tz.to_ical()[:36])
        BEGIN:VTIMEZONE
        TZID:Europe/Berlin

        .. note::
            This can take some time. Please cache the results.
        """
        tz = tzp.timezone(tzid)
        if tz is None:
            raise ValueError(f"Unkown timezone {tzid}.")
        return cls.from_tzinfo(tz, tzid, first_date, last_date)

    @property
    def standard(self) -> list[TimezoneStandard]:
        """The STANDARD subcomponents as a list."""
        return self.walk("STANDARD")

    @property
    def daylight(self) -> list[TimezoneDaylight]:
        """The DAYLIGHT subcomponents as a list.

        These are for the daylight saving time.
        """
        return self.walk("DAYLIGHT")


class TimezoneStandard(Component):
    """
    The "STANDARD" sub-component of "VTIMEZONE" defines the standard
    time offset from UTC for a time zone. It represents a time zone's
    standard time, typically used during winter months in locations
    that observe Daylight Saving Time.
    """
    name = 'STANDARD'
    required = ('DTSTART', 'TZOFFSETTO', 'TZOFFSETFROM')
    singletons = ('DTSTART', 'TZOFFSETTO', 'TZOFFSETFROM',)
    multiple = ('COMMENT', 'RDATE', 'TZNAME', 'RRULE', 'EXDATE')

    DTSTART = create_single_property(
        "DTSTART",
        "dt",
        (datetime,),
        datetime,
        """The mandatory "DTSTART" property gives the effective onset date
        and local time for the time zone sub-component definition.
        "DTSTART" in this usage MUST be specified as a date with a local
        time value."""
    )
    TZOFFSETTO = create_single_property(
        "TZOFFSETTO",
        "td",
        (timedelta,),
        timedelta,
        """The mandatory "TZOFFSETTO" property gives the UTC offset for the
        time zone sub-component (Standard Time or Daylight Saving Time)
        when this observance is in use.
        """,
        vUTCOffset
    )
    TZOFFSETFROM = create_single_property(
        "TZOFFSETFROM",
        "td",
        (timedelta,),
        timedelta,
        """The mandatory "TZOFFSETFROM" property gives the UTC offset that is
        in use when the onset of this time zone observance begins.
        "TZOFFSETFROM" is combined with "DTSTART" to define the effective
        onset for the time zone sub-component definition.  For example,
        the following represents the time at which the observance of
        Standard Time took effect in Fall 1967 for New York City:

            DTSTART:19671029T020000
            TZOFFSETFROM:-0400
        """,
        vUTCOffset
    )


class TimezoneDaylight(Component):
    """
    The "DAYLIGHT" sub-component of "VTIMEZONE" defines the daylight
    saving time offset from UTC for a time zone. It represents a time
    zone's daylight saving time, typically used during summer months
    in locations that observe Daylight Saving Time.
    """
    name = 'DAYLIGHT'
    required = TimezoneStandard.required
    singletons = TimezoneStandard.singletons
    multiple = TimezoneStandard.multiple

    DTSTART = TimezoneStandard.DTSTART
    TZOFFSETTO = TimezoneStandard.TZOFFSETTO
    TZOFFSETFROM = TimezoneStandard.TZOFFSETFROM

class Alarm(Component):
    """
    A "VALARM" calendar component is a grouping of component
    properties that defines an alarm or reminder for an event or a
    to-do. For example, it may be used to define a reminder for a
    pending event or an overdue to-do.
    """

    name = 'VALARM'
    # some properties MAY/MUST/MUST NOT appear depending on ACTION value
    required = ('ACTION', 'TRIGGER',)
    singletons = (
            'ATTACH', 'ACTION', 'DESCRIPTION', 'SUMMARY', 'TRIGGER',
            'DURATION', 'REPEAT', 'UID', 'PROXIMITY', 'ACKNOWLEDGED'
            )
    inclusive = (('DURATION', 'REPEAT',), ('SUMMARY', 'ATTENDEE',))
    multiple = ('ATTENDEE', 'ATTACH', 'RELATED-TO')


    @property
    def REPEAT(self) -> int:
        """The REPEAT property of an alarm component.

        The alarm can be defined such that it triggers repeatedly.  A
        definition of an alarm with a repeating trigger MUST include both
        the "DURATION" and "REPEAT" properties.  The "DURATION" property
        specifies the delay period, after which the alarm will repeat.
        The "REPEAT" property specifies the number of additional
        repetitions that the alarm will be triggered.  This repetition
        count is in addition to the initial triggering of the alarm.
        """
        try:
            return int(self.get("REPEAT", 0))
        except ValueError as e:
            raise InvalidCalendar("REPEAT must be an int") from e

    @REPEAT.setter
    def REPEAT(self, value: int) -> None:
        """The REPEAT property of an alarm component."""
        self["REPEAT"] = int(value)

    DURATION = property(_get_duration, _set_duration, _del_duration,
    """The DURATION property of an alarm component.

    The alarm can be defined such that it triggers repeatedly.  A
    definition of an alarm with a repeating trigger MUST include both
    the "DURATION" and "REPEAT" properties.  The "DURATION" property
    specifies the delay period, after which the alarm will repeat.
    """)

    ACKNOWLEDGED = create_utc_property("ACKNOWLEDGED",
    """This is defined in RFC 9074:

    Purpose: This property specifies the UTC date and time at which the
    corresponding alarm was last sent or acknowledged.

    This property is used to specify when an alarm was last sent or acknowledged.
    This allows clients to determine when a pending alarm has been acknowledged
    by a calendar user so that any alerts can be dismissed across multiple devices.
    It also allows clients to track repeating alarms or alarms on recurring events or
    to-dos to ensure that the right number of missed alarms can be tracked.

    Clients SHOULD set this property to the current date-time value in UTC
    when a calendar user acknowledges a pending alarm. Certain kinds of alarms,
    such as email-based alerts, might not provide feedback as to when the calendar user
    sees them. For those kinds of alarms, the client SHOULD set this property
    when the alarm is triggered and the action is successfully carried out.

    When an alarm is triggered on a client, clients can check to see if an "ACKNOWLEDGED"
    property is present. If it is, and the value of that property is greater than or
    equal to the computed trigger time for the alarm, then the client SHOULD NOT trigger
    the alarm. Similarly, if an alarm has been triggered and
    an "alert" has been presented to a calendar user, clients can monitor
    the iCalendar data to determine whether an "ACKNOWLEDGED" property is added or
    changed in the alarm component. If the value of any "ACKNOWLEDGED" property
    in the alarm changes and is greater than or equal to the trigger time of the alarm,
    then clients SHOULD dismiss or cancel any "alert" presented to the calendar user.
    """)

    TRIGGER = create_single_property(
        "TRIGGER", "dt", (datetime, timedelta), Optional[Union[timedelta, datetime]],
    """Purpose:  This property specifies when an alarm will trigger.

    Value Type:  The default value type is DURATION.  The value type can
    be set to a DATE-TIME value type, in which case the value MUST
    specify a UTC-formatted DATE-TIME value.

    Either a positive or negative duration may be specified for the
    "TRIGGER" property.  An alarm with a positive duration is
    triggered after the associated start or end of the event or to-do.
    An alarm with a negative duration is triggered before the
    associated start or end of the event or to-do."""
    )

    @property
    def TRIGGER_RELATED(self) -> str:
        """The RELATED parameter of the TRIGGER property.

        Values are either "START" (default) or "END".

        A value of START will set the alarm to trigger off the
        start of the associated event or to-do.  A value of END will set
        the alarm to trigger off the end of the associated event or to-do.

        In this example, we create an alarm that triggers two hours after the
        end of its parent component:

        >>> from icalendar import Alarm
        >>> from datetime import timedelta
        >>> alarm = Alarm()
        >>> alarm.TRIGGER = timedelta(hours=2)
        >>> alarm.TRIGGER_RELATED = "END"
        """
        trigger = self.get("TRIGGER")
        if trigger is None:
            return "START"
        return trigger.params.get("RELATED", "START")

    @TRIGGER_RELATED.setter
    def TRIGGER_RELATED(self, value: str):
        """Set "START" or "END"."""
        trigger = self.get("TRIGGER")
        if trigger is None:
            raise ValueError("You must set a TRIGGER before setting the RELATED parameter.")
        trigger.params["RELATED"] = value
    
    class Triggers(NamedTuple):
        """The computed times of alarm triggers.

        start - triggers relative to the start of the Event or Todo (timedelta)
        
        end - triggers relative to the end of the Event or Todo (timedelta)
        
        absolute - triggers at a datetime in UTC
        """
        start: tuple[timedelta]
        end: tuple[timedelta]
        absolute: tuple[datetime]
    
    @property
    def triggers(self):
        """The computed triggers of an Alarm.

        This takes the TRIGGER, DURATION and REPEAT properties into account.

        Here, we create an alarm that triggers 3 times before the start of the
        parent component:

        >>> from icalendar import Alarm
        >>> from datetime import timedelta
        >>> alarm = Alarm()
        >>> alarm.TRIGGER = timedelta(hours=-4)  # trigger 4 hours before START
        >>> alarm.DURATION = timedelta(hours=1)  # after 1 hour trigger again
        >>> alarm.REPEAT = 2  # trigger 2 more times
        >>> alarm.triggers.start == (timedelta(hours=-4),  timedelta(hours=-3),  timedelta(hours=-2))
        True
        >>> alarm.triggers.end
        ()
        >>> alarm.triggers.absolute
        ()
        """
        start = []
        end = []
        absolute = []
        trigger = self.TRIGGER
        if trigger is not None:
            if isinstance(trigger, date):
                absolute.append(trigger)
                add = absolute
            elif self.TRIGGER_RELATED == "START":
                start.append(trigger)
                add = start
            else:
                end.append(trigger)
                add = end
            duration = self.DURATION
            if duration is not None:
                for _ in range(self.REPEAT):
                    add.append(add[-1] + duration)
        return self.Triggers(start=tuple(start), end=tuple(end), absolute=tuple(absolute))

class Calendar(Component):
    """
    The "VCALENDAR" object is a collection of calendar information.
    This information can include a variety of components, such as
    "VEVENT", "VTODO", "VJOURNAL", "VFREEBUSY", "VTIMEZONE", or any
    other type of calendar component.
    """
    name = 'VCALENDAR'
    canonical_order = ('VERSION', 'PRODID', 'CALSCALE', 'METHOD',)
    required = ('PRODID', 'VERSION', )
    singletons = ('PRODID', 'VERSION', 'CALSCALE', 'METHOD')

    @classmethod
    def example(cls, name: str="example") -> Calendar:
        """Return the calendar example with the given name."""
        return cls.from_ical(get_example("calendars", name))

    @property
    def events(self) -> list[Event]:
        """All event components in the calendar.

        This is a shortcut to get all events.
        Modifications do not change the calendar.
        Use :py:meth:`Component.add_component`.

        >>> from icalendar import Calendar
        >>> calendar = Calendar.example()
        >>> event = calendar.events[0]
        >>> event.start
        datetime.date(2022, 1, 1)
        >>> print(event["SUMMARY"])
        New Year's Day
        """
        return self.walk("VEVENT")

    @property
    def todos(self) -> list[Todo]:
        """All todo components in the calendar.

        This is a shortcut to get all todos.
        Modifications do not change the calendar.
        Use :py:meth:`Component.add_component`.
        """
        return self.walk("VTODO")

    def get_used_tzids(self) -> set[str]:
        """The set of TZIDs in use.

        This goes through the whole calendar to find all occurrences of
        timezone information like the TZID parameter in all attributes.

        >>> from icalendar import Calendar
        >>> calendar = Calendar.example("timezone_rdate")
        >>> calendar.get_used_tzids()
        {'posix/Europe/Vaduz'}

        Even if you use UTC, this will not show up.
        """
        result = set()
        for name, value in self.property_items(sorted=False):
            if hasattr(value, "params"):
                result.add(value.params.get("TZID"))
        return result - {None}

    def get_missing_tzids(self) -> set[str]:
        """The set of missing timezone component tzids.

        To create a :rfc:`5545` compatible calendar,
        all of these timezones should be added.
        """
        tzids = self.get_used_tzids()
        for timezone in self.timezones:
            tzids.remove(timezone.tz_name)
        return tzids

    @property
    def timezones(self) -> list[Timezone]:
        """Return the timezones components in this calendar.

        >>> from icalendar import Calendar
        >>> calendar = Calendar.example("pacific_fiji")
        >>> [timezone.tz_name for timezone in calendar.timezones]
        ['custom_Pacific/Fiji']

        .. note::

            This is a read-only property.
        """
        return self.walk("VTIMEZONE")

    def add_missing_timezones(
            self,
            first_date:date=Timezone._DEFAULT_FIRST_DATE,
            last_date:date=Timezone._DEFAULT_LAST_DATE,
            ):
        """Add all missing VTIMEZONE components.

        This adds all the timezone components that are required.

        .. note::

            Timezones that are not known will not be added.

        :param first_date: earlier than anything that happens in the calendar
        :param last_date: later than anything happening in the calendar

        >>> from icalendar import Calendar, Event
        >>> from datetime import datetime
        >>> from zoneinfo import ZoneInfo
        >>> calendar = Calendar()
        >>> event = Event()
        >>> calendar.add_component(event)
        >>> event.start = datetime(1990, 10, 11, 12, tzinfo=ZoneInfo("Europe/Berlin"))
        >>> calendar.timezones
        []
        >>> calendar.add_missing_timezones()
        >>> calendar.timezones[0].tz_name
        'Europe/Berlin'
        >>> calendar.get_missing_tzids()  # check that all are added
        set()
        """
        for tzid in self.get_missing_tzids():
            try:
                timezone = Timezone.from_tzid(
                    tzid,
                    first_date=first_date,
                    last_date=last_date
                )
            except ValueError:
                continue
            self.add_component(timezone)

# These are read only singleton, so one instance is enough for the module
types_factory = TypesFactory()
component_factory = ComponentFactory()

__all__ = ["Alarm", "Calendar", "Component", "ComponentFactory", "Event",
           "FreeBusy", "INLINE", "Journal", "Timezone", "TimezoneDaylight",
           "TimezoneStandard", "Todo", "component_factory", "get_example",
           "IncompleteComponent", "InvalidCalendar"]<|MERGE_RESOLUTION|>--- conflicted
+++ resolved
@@ -6,14 +6,11 @@
 from __future__ import annotations
 
 import os
-<<<<<<< HEAD
 from collections import defaultdict
 from datetime import date, datetime, timedelta, tzinfo
 from typing import List, Optional, Tuple
-=======
 from datetime import date, datetime, timedelta
 from typing import TYPE_CHECKING, List, NamedTuple, Optional, Tuple, Union
->>>>>>> 32c50492
 
 import dateutil.rrule
 import dateutil.tz
@@ -21,7 +18,6 @@
 from icalendar.caselessdict import CaselessDict
 from icalendar.parser import Contentline, Contentlines, Parameters, q_join, q_split
 from icalendar.parser_tools import DEFAULT_ENCODING
-<<<<<<< HEAD
 from icalendar.prop import (
     TypesFactory,
     tzid_from_dt,
@@ -34,14 +30,12 @@
     vDatetime,
 )
 from icalendar.timezone import TZP, tzp
-=======
 from icalendar.prop import TypesFactory, vDDDLists, vDDDTypes, vDuration, vText
 from icalendar.timezone import tzp
 from icalendar.tools import is_date
 
 if TYPE_CHECKING:
     from icalendar.alarms import Alarms
->>>>>>> 32c50492
 
 
 def get_example(component_directory: str, example_name: str) -> bytes:
@@ -597,7 +591,6 @@
 #######################################
 # components defined in RFC 5545
 
-<<<<<<< HEAD
 def create_single_property(
         prop:str,
         value_attr:Optional[str],
@@ -615,12 +608,6 @@
     :param doc: The docstring of the property.
     :param vProp: The type of the property from :mod:`icalendar.prop`.
     """
-=======
-def create_single_property(prop:str, value_attr:str, value_type:tuple[type], type_def:type, doc:str):
-    """Create a single property getter and setter.
-    
-    This is a getter and setter for a property that only occurs once or not (None)."""
->>>>>>> 32c50492
 
     def p_get(self : Component):
         default = object()
