"""Calendar is a dictionary like Python object that can render itself as VCAL
files according to RFC 5545.

These are the defined components.
"""

from __future__ import annotations

import os
from collections import defaultdict
from datetime import date, datetime, timedelta, tzinfo
from typing import TYPE_CHECKING, List, NamedTuple, Optional, Tuple, Union

import dateutil.rrule
import dateutil.tz

from icalendar.attr import (
<<<<<<< HEAD
    categories_property,
=======
    color_property,
    exdates_property,
>>>>>>> e01ad227
    multi_language_text_property,
    rdates_property,
    rrules_property,
    sequence_property,
    single_int_property,
    single_string_property,
    single_utc_property,
)
from icalendar.caselessdict import CaselessDict
from icalendar.error import IncompleteComponent, InvalidCalendar
from icalendar.parser import Contentline, Contentlines, Parameters, q_join, q_split
from icalendar.parser_tools import DEFAULT_ENCODING
from icalendar.prop import (
    TypesFactory,
    tzid_from_tzinfo,
    vDDDLists,
    vDDDTypes,
    vDuration,
    vText,
    vUTCOffset,
)
from icalendar.timezone import TZP, tzp
from icalendar.tools import is_date

if TYPE_CHECKING:
    from icalendar.alarms import Alarms


def get_example(component_directory: str, example_name: str) -> bytes:
    """Return an example and raise an error if it is absent."""
    here = os.path.dirname(__file__)
    examples = os.path.join(here, "tests", component_directory)
    if not example_name.endswith(".ics"):
        example_name = example_name + ".ics"
    example_file = os.path.join(examples, example_name)
    if not os.path.isfile(example_file):
        raise ValueError(
            f"Example {example_name} for {component_directory} not found. You can use one of {', '.join(os.listdir(examples))}"
        )
    with open(example_file, "rb") as f:
        return f.read()


######################################
# The component factory


class ComponentFactory(CaselessDict):
    """All components defined in RFC 5545 are registered in this factory class.
    To get a component you can use it like this.
    """

    def __init__(self, *args, **kwargs):
        """Set keys to upper for initial dict."""
        super().__init__(*args, **kwargs)
        self["VEVENT"] = Event
        self["VTODO"] = Todo
        self["VJOURNAL"] = Journal
        self["VFREEBUSY"] = FreeBusy
        self["VTIMEZONE"] = Timezone
        self["STANDARD"] = TimezoneStandard
        self["DAYLIGHT"] = TimezoneDaylight
        self["VALARM"] = Alarm
        self["VCALENDAR"] = Calendar


# These Properties have multiple property values inlined in one propertyline
# seperated by comma. Use CaselessDict as simple caseless set.
INLINE = CaselessDict(
    {
        "CATEGORIES": 1,
        "RESOURCES": 1,
        "FREEBUSY": 1,
    }
)

_marker = []


class Component(CaselessDict):
    """Component is the base object for calendar, Event and the other
    components defined in RFC 5545. Normally you will not use this class
    directly, but rather one of the subclasses.
    """

    name = None  # should be defined in each component
    required = ()  # These properties are required
    singletons = ()  # These properties must only appear once
    multiple = ()  # may occur more than once
    exclusive = ()  # These properties are mutually exclusive
    inclusive = ()  # if any occurs the other(s) MUST occur
    # ('duration', 'repeat')
    ignore_exceptions = False  # if True, and we cannot parse this
    # component, we will silently ignore
    # it, rather than let the exception
    # propagate upwards
    # not_compliant = ['']  # List of non-compliant properties.

    def __init__(self, *args, **kwargs):
        """Set keys to upper for initial dict."""
        super().__init__(*args, **kwargs)
        # set parameters here for properties that use non-default values
        self.subcomponents = []  # Components can be nested.
        self.errors = []  # If we ignored exception(s) while
        # parsing a property, contains error strings

    # def is_compliant(self, name):
    #    """Returns True is the given property name is compliant with the
    #    icalendar implementation.
    #
    #    If the parser is too strict it might prevent parsing erroneous but
    #    otherwise compliant properties. So the parser is pretty lax, but it is
    #    possible to test for non-compliance by calling this method.
    #    """
    #    return name in not_compliant

    def __bool__(self):
        """Returns True, CaselessDict would return False if it had no items."""
        return True

    # python 2 compatibility
    __nonzero__ = __bool__

    def is_empty(self):
        """Returns True if Component has no items or subcomponents, else False."""
        return True if not (list(self.values()) + self.subcomponents) else False  # noqa

    #############################
    # handling of property values

    @staticmethod
    def _encode(name, value, parameters=None, encode=1):
        """Encode values to icalendar property values.

        :param name: Name of the property.
        :type name: string

        :param value: Value of the property. Either of a basic Python type of
                      any of the icalendar's own property types.
        :type value: Python native type or icalendar property type.

        :param parameters: Property parameter dictionary for the value. Only
                           available, if encode is set to True.
        :type parameters: Dictionary

        :param encode: True, if the value should be encoded to one of
                       icalendar's own property types (Fallback is "vText")
                       or False, if not.
        :type encode: Boolean

        :returns: icalendar property value
        """
        if not encode:
            return value
        if isinstance(value, types_factory.all_types):
            # Don't encode already encoded values.
            obj = value
        else:
            klass = types_factory.for_property(name)
            obj = klass(value)
        if parameters:
            if not hasattr(obj, "params"):
                obj.params = Parameters()
            for key, item in parameters.items():
                if item is None:
                    if key in obj.params:
                        del obj.params[key]
                else:
                    obj.params[key] = item
        return obj

    def add(self, name, value, parameters=None, encode=1):
        """Add a property.

        :param name: Name of the property.
        :type name: string

        :param value: Value of the property. Either of a basic Python type of
                      any of the icalendar's own property types.
        :type value: Python native type or icalendar property type.

        :param parameters: Property parameter dictionary for the value. Only
                           available, if encode is set to True.
        :type parameters: Dictionary

        :param encode: True, if the value should be encoded to one of
                       icalendar's own property types (Fallback is "vText")
                       or False, if not.
        :type encode: Boolean

        :returns: None
        """
        if isinstance(value, datetime) and name.lower() in (
            "dtstamp",
            "created",
            "last-modified",
        ):
            # RFC expects UTC for those... force value conversion.
            value = tzp.localize_utc(value)

        # encode value
        if (
            encode
            and isinstance(value, list)
            and name.lower() not in ["rdate", "exdate", "categories"]
        ):
            # Individually convert each value to an ical type except rdate and
            # exdate, where lists of dates might be passed to vDDDLists.
            value = [self._encode(name, v, parameters, encode) for v in value]
        else:
            value = self._encode(name, value, parameters, encode)

        # set value
        if name in self:
            # If property already exists, append it.
            oldval = self[name]
            if isinstance(oldval, list):
                if isinstance(value, list):
                    value = oldval + value
                else:
                    oldval.append(value)
                    value = oldval
            else:
                value = [oldval, value]
        self[name] = value

    def _decode(self, name, value):
        """Internal for decoding property values."""

        # TODO: Currently the decoded method calls the icalendar.prop instances
        # from_ical. We probably want to decode properties into Python native
        # types here. But when parsing from an ical string with from_ical, we
        # want to encode the string into a real icalendar.prop property.
        if isinstance(value, vDDDLists):
            # TODO: Workaround unfinished decoding
            return value
        decoded = types_factory.from_ical(name, value)
        # TODO: remove when proper decoded is implemented in every prop.* class
        # Workaround to decode vText properly
        if isinstance(decoded, vText):
            decoded = decoded.encode(DEFAULT_ENCODING)
        return decoded

    def decoded(self, name, default=_marker):
        """Returns decoded value of property."""
        # XXX: fail. what's this function supposed to do in the end?
        # -rnix

        if name in self:
            value = self[name]
            if isinstance(value, list):
                return [self._decode(name, v) for v in value]
            return self._decode(name, value)
        else:
            if default is _marker:
                raise KeyError(name)
            else:
                return default

    ########################################################################
    # Inline values. A few properties have multiple values inlined in in one
    # property line. These methods are used for splitting and joining these.

    def get_inline(self, name, decode=1):
        """Returns a list of values (split on comma)."""
        vals = [v.strip('" ') for v in q_split(self[name])]
        if decode:
            return [self._decode(name, val) for val in vals]
        return vals

    def set_inline(self, name, values, encode=1):
        """Converts a list of values into comma separated string and sets value
        to that.
        """
        if encode:
            values = [self._encode(name, value, encode=1) for value in values]
        self[name] = types_factory["inline"](q_join(values))

    #########################
    # Handling of components

    def add_component(self, component: Component):
        """Add a subcomponent to this component."""
        self.subcomponents.append(component)

    def _walk(self, name, select):
        """Walk to given component."""
        result = []
        if (name is None or self.name == name) and select(self):
            result.append(self)
        for subcomponent in self.subcomponents:
            result += subcomponent._walk(name, select)
        return result

    def walk(self, name=None, select=lambda c: True) -> list[Component]:
        """Recursively traverses component and subcomponents. Returns sequence
        of same. If name is passed, only components with name will be returned.

        :param name: The name of the component or None such as ``VEVENT``.
        :param select: A function that takes the component as first argument
          and returns True/False.
        :returns: A list of components that match.
        :rtype: list[Component]
        """
        if name is not None:
            name = name.upper()
        return self._walk(name, select)

    #####################
    # Generation

    def property_items(self, recursive=True, sorted=True) -> list[tuple[str, object]]:
        """Returns properties in this component and subcomponents as:
        [(name, value), ...]
        """
        vText = types_factory["text"]
        properties = [("BEGIN", vText(self.name).to_ical())]
        if sorted:
            property_names = self.sorted_keys()
        else:
            property_names = self.keys()

        for name in property_names:
            values = self[name]
            if isinstance(values, list):
                # normally one property is one line
                for value in values:
                    properties.append((name, value))
            else:
                properties.append((name, values))
        if recursive:
            # recursion is fun!
            for subcomponent in self.subcomponents:
                properties += subcomponent.property_items(sorted=sorted)
        properties.append(("END", vText(self.name).to_ical()))
        return properties

    @classmethod
    def from_ical(cls, st, multiple=False):
        """Populates the component recursively from a string."""
        stack = []  # a stack of components
        comps = []
        for line in Contentlines.from_ical(st):  # raw parsing
            if not line:
                continue

            try:
                name, params, vals = line.parts()
            except ValueError as e:
                # if unable to parse a line within a component
                # that ignores exceptions, mark the component
                # as broken and skip the line. otherwise raise.
                component = stack[-1] if stack else None
                if not component or not component.ignore_exceptions:
                    raise
                component.errors.append((None, str(e)))
                continue

            uname = name.upper()
            # check for start of component
            if uname == "BEGIN":
                # try and create one of the components defined in the spec,
                # otherwise get a general Components for robustness.
                c_name = vals.upper()
                c_class = component_factory.get(c_name, Component)
                # If component factory cannot resolve ``c_name``, the generic
                # ``Component`` class is used which does not have the name set.
                # That's opposed to the usage of ``cls``, which represents a
                # more concrete subclass with a name set (e.g. VCALENDAR).
                component = c_class()
                if not getattr(component, "name", ""):  # undefined components
                    component.name = c_name
                stack.append(component)
            # check for end of event
            elif uname == "END":
                # we are done adding properties to this component
                # so pop it from the stack and add it to the new top.
                if not stack:
                    # The stack is currently empty, the input must be invalid
                    raise ValueError("END encountered without an accompanying BEGIN!")

                component = stack.pop()
                if not stack:  # we are at the end
                    comps.append(component)
                else:
                    stack[-1].add_component(component)
                if vals == "VTIMEZONE" and "TZID" in component:
                    tzp.cache_timezone_component(component)
            # we are adding properties to the current top of the stack
            else:
                factory = types_factory.for_property(name)
                component = stack[-1] if stack else None
                if not component:
                    # only accept X-COMMENT at the end of the .ics file
                    # ignore these components in parsing
                    if uname == "X-COMMENT":
                        break
                    else:
                        raise ValueError(
                            f'Property "{name}" does not have a parent component.'
                        )
                datetime_names = (
                    "DTSTART",
                    "DTEND",
                    "RECURRENCE-ID",
                    "DUE",
                    "RDATE",
                    "EXDATE",
                )
                try:
                    if name == "FREEBUSY":
                        vals = vals.split(",")
                        if "TZID" in params:
                            parsed_components = [
                                factory(factory.from_ical(val, params["TZID"]))
                                for val in vals
                            ]
                        else:
                            parsed_components = [
                                factory(factory.from_ical(val)) for val in vals
                            ]
                    elif name in datetime_names and "TZID" in params:
                        parsed_components = [
                            factory(factory.from_ical(vals, params["TZID"]))
                        ]
                    else:
                        parsed_components = [factory(factory.from_ical(vals))]
                except ValueError as e:
                    if not component.ignore_exceptions:
                        raise
                    component.errors.append((uname, str(e)))
                else:
                    for parsed_component in parsed_components:
                        parsed_component.params = params
                        component.add(name, parsed_component, encode=0)

        if multiple:
            return comps
        if len(comps) > 1:
            raise ValueError(
                cls._format_error(
                    "Found multiple components where only one is allowed", st
                )
            )
        if len(comps) < 1:
            raise ValueError(
                cls._format_error(
                    "Found no components where exactly one is required", st
                )
            )
        return comps[0]

    @staticmethod
    def _format_error(error_description, bad_input, elipsis="[...]"):
        # there's three character more in the error, ie. ' ' x2 and a ':'
        max_error_length = 100 - 3
        if len(error_description) + len(bad_input) + len(elipsis) > max_error_length:
            truncate_to = max_error_length - len(error_description) - len(elipsis)
            return f"{error_description}: {bad_input[:truncate_to]} {elipsis}"
        else:
            return f"{error_description}: {bad_input}"

    def content_line(self, name, value, sorted=True):
        """Returns property as content line."""
        params = getattr(value, "params", Parameters())
        return Contentline.from_parts(name, params, value, sorted=sorted)

    def content_lines(self, sorted=True):
        """Converts the Component and subcomponents into content lines."""
        contentlines = Contentlines()
        for name, value in self.property_items(sorted=sorted):
            cl = self.content_line(name, value, sorted=sorted)
            contentlines.append(cl)
        contentlines.append("")  # remember the empty string in the end
        return contentlines

    def to_ical(self, sorted=True):
        """
        :param sorted: Whether parameters and properties should be
                       lexicographically sorted.
        """

        content_lines = self.content_lines(sorted=sorted)
        return content_lines.to_ical()

    def __repr__(self):
        """String representation of class with all of it's subcomponents."""
        subs = ", ".join(str(it) for it in self.subcomponents)
        return f"{self.name or type(self).__name__}({dict(self)}{', ' + subs if subs else ''})"

    def __eq__(self, other):
        if len(self.subcomponents) != len(other.subcomponents):
            return False

        properties_equal = super().__eq__(other)
        if not properties_equal:
            return False

        # The subcomponents might not be in the same order,
        # neither there's a natural key we can sort the subcomponents by nor
        # are the subcomponent types hashable, so  we cant put them in a set to
        # check for set equivalence. We have to iterate over the subcomponents
        # and look for each of them in the list.
        for subcomponent in self.subcomponents:
            if subcomponent not in other.subcomponents:
                return False

        return True

    DTSTAMP = single_utc_property(
        "DTSTAMP",
        """RFC 5545:

        Conformance:  This property MUST be included in the "VEVENT",
        "VTODO", "VJOURNAL", or "VFREEBUSY" calendar components.

        Description: In the case of an iCalendar object that specifies a
        "METHOD" property, this property specifies the date and time that
        the instance of the iCalendar object was created.  In the case of
        an iCalendar object that doesn't specify a "METHOD" property, this
        property specifies the date and time that the information
        associated with the calendar component was last revised in the
        calendar store.

        The value MUST be specified in the UTC time format.

        In the case of an iCalendar object that doesn't specify a "METHOD"
        property, this property is equivalent to the "LAST-MODIFIED"
        property.
    """,
    )
    LAST_MODIFIED = single_utc_property(
        "LAST-MODIFIED",
        """RFC 5545:

        Purpose:  This property specifies the date and time that the
        information associated with the calendar component was last
        revised in the calendar store.

        Note: This is analogous to the modification date and time for a
        file in the file system.

        Conformance:  This property can be specified in the "VEVENT",
        "VTODO", "VJOURNAL", or "VTIMEZONE" calendar components.
    """,
    )

    def is_thunderbird(self) -> bool:
        """Whether this component has attributes that indicate that Mozilla Thunderbird created it."""
        return any(attr.startswith("X-MOZ-") for attr in self.keys())


#######################################
# components defined in RFC 5545


def create_single_property(
    prop: str,
    value_attr: Optional[str],
    value_type: tuple[type],
    type_def: type,
    doc: str,
    vProp: type = vDDDTypes,  # noqa: N803
):
    """Create a single property getter and setter.

    :param prop: The name of the property.
    :param value_attr: The name of the attribute to get the value from.
    :param value_type: The type of the value.
    :param type_def: The type of the property.
    :param doc: The docstring of the property.
    :param vProp: The type of the property from :mod:`icalendar.prop`.
    """

    def p_get(self: Component):
        default = object()
        result = self.get(prop, default)
        if result is default:
            return None
        if isinstance(result, list):
            raise InvalidCalendar(f"Multiple {prop} defined.")
        value = result if value_attr is None else getattr(result, value_attr, result)
        if not isinstance(value, value_type):
            raise InvalidCalendar(
                f"{prop} must be either a {' or '.join(t.__name__ for t in value_type)}, not {value}."
            )
        return value

    def p_set(self: Component, value) -> None:
        if value is None:
            p_del(self)
            return
        if not isinstance(value, value_type):
            raise TypeError(
                f"Use {' or '.join(t.__name__ for t in value_type)}, not {type(value).__name__}."
            )
        self[prop] = vProp(value)
        if prop in self.exclusive:
            for other_prop in self.exclusive:
                if other_prop != prop:
                    self.pop(other_prop, None)

    p_set.__annotations__["value"] = p_get.__annotations__["return"] = Optional[
        type_def
    ]

    def p_del(self: Component):
        self.pop(prop)

    p_doc = f"""The {prop} property.

    {doc}

    Accepted values: {', '.join(t.__name__ for t in value_type)}.
    If the attribute has invalid values, we raise InvalidCalendar.
    If the value is absent, we return None.
    You can also delete the value with del or by setting it to None.
    """
    return property(p_get, p_set, p_del, p_doc)


_X_MOZ_SNOOZE_TIME = single_utc_property(
    "X-MOZ-SNOOZE-TIME", "Thunderbird: Alarms before this time are snoozed."
)
_X_MOZ_LASTACK = single_utc_property(
    "X-MOZ-LASTACK", "Thunderbird: Alarms before this time are acknowledged."
)


def _get_duration(self: Component) -> Optional[timedelta]:
    """Getter for property DURATION."""
    default = object()
    duration = self.get("duration", default)
    if isinstance(duration, vDDDTypes):
        return duration.dt
    if isinstance(duration, vDuration):
        return duration.td
    if duration is not default and not isinstance(duration, timedelta):
        raise InvalidCalendar(
            f"DURATION must be a timedelta, not {type(duration).__name__}."
        )
    return None


def _set_duration(self: Component, value: Optional[timedelta]):
    """Setter for property DURATION."""
    if value is None:
        self.pop("duration", None)
        return
    if not isinstance(value, timedelta):
        raise TypeError(f"Use timedelta, not {type(value).__name__}.")
    self["duration"] = vDuration(value)
    self.pop("DTEND")
    self.pop("DUE")


def _del_duration(self: Component):
    """Delete property DURATION."""
    self.pop("DURATION")


_doc_duration = """The DURATION property.

The "DTSTART" property for a "{component}" specifies the inclusive start of the event.
The "DURATION" property in conjunction with the DTSTART property
for a "{component}" calendar component specifies the non-inclusive end
of the event.

If you would like to calculate the duration of a {component}, do not use this.
Instead use the duration property (lower case).
"""


class Event(Component):
    """
    A "VEVENT" calendar component is a grouping of component
    properties that represents a scheduled amount of time on a
    calendar. For example, it can be an activity, such as a one-hour
    long department meeting from 8:00 AM to 9:00 AM, tomorrow.
    """

    name = "VEVENT"

    canonical_order = (
        "SUMMARY",
        "DTSTART",
        "DTEND",
        "DURATION",
        "DTSTAMP",
        "UID",
        "RECURRENCE-ID",
        "SEQUENCE",
        "RRULE",
        "RDATE",
        "EXDATE",
    )

    required = (
        "UID",
        "DTSTAMP",
    )
    singletons = (
        "CLASS",
        "CREATED",
        "COLOR",
        "DESCRIPTION",
        "DTSTART",
        "GEO",
        "LAST-MODIFIED",
        "LOCATION",
        "ORGANIZER",
        "PRIORITY",
        "DTSTAMP",
        "SEQUENCE",
        "STATUS",
        "SUMMARY",
        "TRANSP",
        "URL",
        "RECURRENCE-ID",
        "DTEND",
        "DURATION",
        "UID",
    )
    exclusive = (
        "DTEND",
        "DURATION",
    )
    multiple = (
        "ATTACH",
        "ATTENDEE",
        "CATEGORIES",
        "COMMENT",
        "CONTACT",
        "EXDATE",
        "RSTATUS",
        "RELATED",
        "RESOURCES",
        "RDATE",
        "RRULE",
    )
    ignore_exceptions = True

    @property
    def alarms(self) -> Alarms:
        """Compute the alarm times for this component.

        >>> from icalendar import Event
        >>> event = Event.example("rfc_9074_example_1")
        >>> len(event.alarms.times)
        1
        >>> alarm_time = event.alarms.times[0]
        >>> alarm_time.trigger  # The time when the alarm pops up
        datetime.datetime(2021, 3, 2, 10, 15, tzinfo=ZoneInfo(key='America/New_York'))
        >>> alarm_time.is_active()  # This alarm has not been acknowledged
        True

        Note that this only uses DTSTART and DTEND, but ignores
        RDATE, EXDATE, and RRULE properties.
        """
        from icalendar.alarms import Alarms

        return Alarms(self)

    @classmethod
    def example(cls, name: str = "rfc_9074_example_3") -> Event:
        """Return the calendar example with the given name."""
        return cls.from_ical(get_example("events", name))

    DTSTART = create_single_property(
        "DTSTART",
        "dt",
        (datetime, date),
        date,
        'The "DTSTART" property for a "VEVENT" specifies the inclusive start of the event.',
    )
    DTEND = create_single_property(
        "DTEND",
        "dt",
        (datetime, date),
        date,
        'The "DTEND" property for a "VEVENT" calendar component specifies the non-inclusive end of the event.',
    )

    def _get_start_end_duration(self):
        """Verify the calendar validity and return the right attributes."""
        start = self.DTSTART
        end = self.DTEND
        duration = self.DURATION
        if duration is not None and end is not None:
            raise InvalidCalendar(
                "Only one of DTEND and DURATION may be in a VEVENT, not both."
            )
        if (
            isinstance(start, date)
            and not isinstance(start, datetime)
            and duration is not None
            and duration.seconds != 0
        ):
            raise InvalidCalendar(
                "When DTSTART is a date, DURATION must be of days or weeks."
            )
        if start is not None and end is not None and is_date(start) != is_date(end):
            raise InvalidCalendar(
                "DTSTART and DTEND must be of the same type, either date or datetime."
            )
        return start, end, duration

    DURATION = property(
        _get_duration,
        _set_duration,
        _del_duration,
        _doc_duration.format(component="VEVENT"),
    )

    @property
    def duration(self) -> timedelta:
        """The duration of the VEVENT.

        This duration is calculated from the start and end of the event.
        You cannot set the duration as it is unclear what happens to start and end.
        """
        return self.end - self.start

    @property
    def start(self) -> date | datetime:
        """The start of the component.

        Invalid values raise an InvalidCalendar.
        If there is no start, we also raise an IncompleteComponent error.

        You can get the start, end and duration of an event as follows:

        >>> from datetime import datetime
        >>> from icalendar import Event
        >>> event = Event()
        >>> event.start = datetime(2021, 1, 1, 12)
        >>> event.end = datetime(2021, 1, 1, 12, 30) # 30 minutes
        >>> event.duration  # 1800 seconds == 30 minutes
        datetime.timedelta(seconds=1800)
        >>> print(event.to_ical())
        BEGIN:VEVENT
        DTSTART:20210101T120000
        DTEND:20210101T123000
        END:VEVENT
        """
        start = self._get_start_end_duration()[0]
        if start is None:
            raise IncompleteComponent("No DTSTART given.")
        return start

    @start.setter
    def start(self, start: Optional[date | datetime]):
        """Set the start."""
        self.DTSTART = start

    @property
    def end(self) -> date | datetime:
        """The end of the component.

        Invalid values raise an InvalidCalendar error.
        If there is no end, we also raise an IncompleteComponent error.
        """
        start, end, duration = self._get_start_end_duration()
        if end is None and duration is None:
            if start is None:
                raise IncompleteComponent("No DTEND or DURATION+DTSTART given.")
            if is_date(start):
                return start + timedelta(days=1)
            return start
        if duration is not None:
            if start is not None:
                return start + duration
            raise IncompleteComponent("No DTEND or DURATION+DTSTART given.")
        return end

    @end.setter
    def end(self, end: date | datetime | None):
        """Set the end."""
        self.DTEND = end

    X_MOZ_SNOOZE_TIME = _X_MOZ_SNOOZE_TIME
    X_MOZ_LASTACK = _X_MOZ_LASTACK
    color = color_property
    sequence = sequence_property
<<<<<<< HEAD
    categories = categories_property
=======
    rdates = rdates_property
    exdates = exdates_property
    rrules = rrules_property
>>>>>>> e01ad227


class Todo(Component):
    """
    A "VTODO" calendar component is a grouping of component
    properties that represents an action item or assignment. For
    example, it can be used to represent an item of work assigned to
    an individual, such as "Prepare for the upcoming conference
    seminar on Internet Calendaring".
    """

    name = "VTODO"

    required = (
        "UID",
        "DTSTAMP",
    )
    singletons = (
        "CLASS",
        "COLOR",
        "COMPLETED",
        "CREATED",
        "DESCRIPTION",
        "DTSTAMP",
        "DTSTART",
        "GEO",
        "LAST-MODIFIED",
        "LOCATION",
        "ORGANIZER",
        "PERCENT-COMPLETE",
        "PRIORITY",
        "RECURRENCE-ID",
        "SEQUENCE",
        "STATUS",
        "SUMMARY",
        "UID",
        "URL",
        "DUE",
        "DURATION",
    )
    exclusive = (
        "DUE",
        "DURATION",
    )
    multiple = (
        "ATTACH",
        "ATTENDEE",
        "CATEGORIES",
        "COMMENT",
        "CONTACT",
        "EXDATE",
        "RSTATUS",
        "RELATED",
        "RESOURCES",
        "RDATE",
        "RRULE",
    )
    DTSTART = create_single_property(
        "DTSTART",
        "dt",
        (datetime, date),
        date,
        'The "DTSTART" property for a "VTODO" specifies the inclusive start of the Todo.',
    )
    DUE = create_single_property(
        "DUE",
        "dt",
        (datetime, date),
        date,
        'The "DUE" property for a "VTODO" calendar component specifies the non-inclusive end of the Todo.',
    )
    DURATION = property(
        _get_duration,
        _set_duration,
        _del_duration,
        _doc_duration.format(component="VTODO"),
    )

    def _get_start_end_duration(self):
        """Verify the calendar validity and return the right attributes."""
        start = self.DTSTART
        end = self.DUE
        duration = self.DURATION
        if duration is not None and end is not None:
            raise InvalidCalendar(
                "Only one of DUE and DURATION may be in a VTODO, not both."
            )
        if (
            isinstance(start, date)
            and not isinstance(start, datetime)
            and duration is not None
            and duration.seconds != 0
        ):
            raise InvalidCalendar(
                "When DTSTART is a date, DURATION must be of days or weeks."
            )
        if start is not None and end is not None and is_date(start) != is_date(end):
            raise InvalidCalendar(
                "DTSTART and DUE must be of the same type, either date or datetime."
            )
        return start, end, duration

    @property
    def start(self) -> date | datetime:
        """The start of the VTODO.

        Invalid values raise an InvalidCalendar.
        If there is no start, we also raise an IncompleteComponent error.

        You can get the start, end and duration of a Todo as follows:

        >>> from datetime import datetime
        >>> from icalendar import Todo
        >>> todo = Todo()
        >>> todo.start = datetime(2021, 1, 1, 12)
        >>> todo.end = datetime(2021, 1, 1, 12, 30) # 30 minutes
        >>> todo.duration  # 1800 seconds == 30 minutes
        datetime.timedelta(seconds=1800)
        >>> print(todo.to_ical())
        BEGIN:VTODO
        DTSTART:20210101T120000
        DUE:20210101T123000
        END:VTODO
        """
        start = self._get_start_end_duration()[0]
        if start is None:
            raise IncompleteComponent("No DTSTART given.")
        return start

    @start.setter
    def start(self, start: Optional[date | datetime]):
        """Set the start."""
        self.DTSTART = start

    @property
    def end(self) -> date | datetime:
        """The end of the component.

        Invalid values raise an InvalidCalendar error.
        If there is no end, we also raise an IncompleteComponent error.
        """
        start, end, duration = self._get_start_end_duration()
        if end is None and duration is None:
            if start is None:
                raise IncompleteComponent("No DUE or DURATION+DTSTART given.")
            if is_date(start):
                return start + timedelta(days=1)
            return start
        if duration is not None:
            if start is not None:
                return start + duration
            raise IncompleteComponent("No DUE or DURATION+DTSTART given.")
        return end

    @end.setter
    def end(self, end: date | datetime | None):
        """Set the end."""
        self.DUE = end

    @property
    def duration(self) -> timedelta:
        """The duration of the VTODO.

        This duration is calculated from the start and end of the Todo.
        You cannot set the duration as it is unclear what happens to start and end.
        """
        return self.end - self.start

    X_MOZ_SNOOZE_TIME = _X_MOZ_SNOOZE_TIME
    X_MOZ_LASTACK = _X_MOZ_LASTACK

    @property
    def alarms(self) -> Alarms:
        """Compute the alarm times for this component.

        >>> from datetime import datetime
        >>> from icalendar import Todo
        >>> todo = Todo()  # empty without alarms
        >>> todo.start = datetime(2024, 10, 26, 10, 21)
        >>> len(todo.alarms.times)
        0

        Note that this only uses DTSTART and DUE, but ignores
        RDATE, EXDATE, and RRULE properties.
        """
        from icalendar.alarms import Alarms

        return Alarms(self)

    color = color_property
    sequence = sequence_property
<<<<<<< HEAD
    categories = categories_property
=======
    rdates = rdates_property
    exdates = exdates_property
    rrules = rrules_property
>>>>>>> e01ad227


class Journal(Component):
    """A descriptive text at a certain time or associated with a component.

    A "VJOURNAL" calendar component is a grouping of
    component properties that represent one or more descriptive text
    notes associated with a particular calendar date.  The "DTSTART"
    property is used to specify the calendar date with which the
    journal entry is associated.  Generally, it will have a DATE value
    data type, but it can also be used to specify a DATE-TIME value
    data type.  Examples of a journal entry include a daily record of
    a legislative body or a journal entry of individual telephone
    contacts for the day or an ordered list of accomplishments for the
    day.
    """

    name = "VJOURNAL"

    required = (
        "UID",
        "DTSTAMP",
    )
    singletons = (
        "CLASS",
        "COLOR",
        "CREATED",
        "DTSTART",
        "DTSTAMP",
        "LAST-MODIFIED",
        "ORGANIZER",
        "RECURRENCE-ID",
        "SEQUENCE",
        "STATUS",
        "SUMMARY",
        "UID",
        "URL",
    )
    multiple = (
        "ATTACH",
        "ATTENDEE",
        "CATEGORIES",
        "COMMENT",
        "CONTACT",
        "EXDATE",
        "RELATED",
        "RDATE",
        "RRULE",
        "RSTATUS",
        "DESCRIPTION",
    )

    DTSTART = create_single_property(
        "DTSTART",
        "dt",
        (datetime, date),
        date,
        'The "DTSTART" property for a "VJOURNAL" that specifies the exact date at which the journal entry was made.',
    )

    @property
    def start(self) -> date:
        """The start of the Journal.

        The "DTSTART"
        property is used to specify the calendar date with which the
        journal entry is associated.
        """
        start = self.DTSTART
        if start is None:
            raise IncompleteComponent("No DTSTART given.")
        return start

    @start.setter
    def start(self, value: datetime | date) -> None:
        """Set the start of the journal."""
        self.DTSTART = value

    end = start

    @property
    def duration(self) -> timedelta:
        """The journal has no duration: timedelta(0)."""
        return timedelta(0)

    color = color_property
    sequence = sequence_property
<<<<<<< HEAD
    categories = categories_property
=======
    rdates = rdates_property
    exdates = exdates_property
    rrules = rrules_property
>>>>>>> e01ad227


class FreeBusy(Component):
    """
    A "VFREEBUSY" calendar component is a grouping of component
    properties that represents either a request for free or busy time
    information, a reply to a request for free or busy time
    information, or a published set of busy time information.
    """

    name = "VFREEBUSY"

    required = (
        "UID",
        "DTSTAMP",
    )
    singletons = (
        "CONTACT",
        "DTSTART",
        "DTEND",
        "DTSTAMP",
        "ORGANIZER",
        "UID",
        "URL",
    )
    multiple = (
        "ATTENDEE",
        "COMMENT",
        "FREEBUSY",
        "RSTATUS",
    )


class Timezone(Component):
    """
    A "VTIMEZONE" calendar component is a grouping of component
    properties that defines a time zone. It is used to describe the
    way in which a time zone changes its offset from UTC over time.
    """

    name = "VTIMEZONE"
    canonical_order = ("TZID",)
    required = ("TZID",)  # it also requires one of components DAYLIGHT and STANDARD
    singletons = (
        "TZID",
        "LAST-MODIFIED",
        "TZURL",
    )

    _DEFAULT_FIRST_DATE = date(1970, 1, 1)
    _DEFAULT_LAST_DATE = date(2038, 1, 1)

    @classmethod
    def example(cls, name: str = "pacific_fiji") -> Calendar:
        """Return the timezone example with the given name."""
        return cls.from_ical(get_example("timezones", name))

    @staticmethod
    def _extract_offsets(component: TimezoneDaylight | TimezoneStandard, tzname: str):
        """extract offsets and transition times from a VTIMEZONE component
        :param component: a STANDARD or DAYLIGHT component
        :param tzname: the name of the zone
        """
        offsetfrom = component.TZOFFSETFROM
        offsetto = component.TZOFFSETTO
        dtstart = component.DTSTART

        # offsets need to be rounded to the next minute, we might loose up
        # to 30 seconds accuracy, but it can't be helped (datetime
        # supposedly cannot handle smaller offsets)
        offsetto_s = int((offsetto.seconds + 30) / 60) * 60
        offsetto = timedelta(days=offsetto.days, seconds=offsetto_s)
        offsetfrom_s = int((offsetfrom.seconds + 30) / 60) * 60
        offsetfrom = timedelta(days=offsetfrom.days, seconds=offsetfrom_s)

        # expand recurrences
        if "RRULE" in component:
            # to be paranoid about correct weekdays
            # evaluate the rrule with the current offset
            tzi = dateutil.tz.tzoffset("(offsetfrom)", offsetfrom)
            rrstart = dtstart.replace(tzinfo=tzi)

            rrulestr = component["RRULE"].to_ical().decode("utf-8")
            rrule = dateutil.rrule.rrulestr(rrulestr, dtstart=rrstart)
            tzp.fix_rrule_until(rrule, component["RRULE"])

            # constructing the timezone requires UTC transition times.
            # here we construct local times without tzinfo, the offset to UTC
            # gets subtracted in to_tz().
            transtimes = [dt.replace(tzinfo=None) for dt in rrule]

        # or rdates
        elif "RDATE" in component:
            if not isinstance(component["RDATE"], list):
                rdates = [component["RDATE"]]
            else:
                rdates = component["RDATE"]
            transtimes = [dtstart] + [leaf.dt for tree in rdates for leaf in tree.dts]
        else:
            transtimes = [dtstart]

        transitions = [
            (transtime, offsetfrom, offsetto, tzname) for transtime in set(transtimes)
        ]

        if component.name == "STANDARD":
            is_dst = 0
        elif component.name == "DAYLIGHT":
            is_dst = 1
        return is_dst, transitions

    @staticmethod
    def _make_unique_tzname(tzname, tznames):
        """
        :param tzname: Candidate tzname
        :param tznames: Other tznames
        """
        # TODO better way of making sure tznames are unique
        while tzname in tznames:
            tzname += "_1"
        tznames.add(tzname)
        return tzname

    def to_tz(self, tzp: TZP = tzp, lookup_tzid: bool = True):
        """convert this VTIMEZONE component to a timezone object

        :param tzp: timezone provider to use
        :param lookup_tzid: whether to use the TZID property to look up existing
                            timezone definitions with tzp.
                            If it is False, a new timezone will be created.
                            If it is True, the existing timezone will be used
                            if it exists, otherwise a new timezone will be created.
        """
        if lookup_tzid:
            tz = tzp.timezone(self.tz_name)
            if tz is not None:
                return tz
        return tzp.create_timezone(self)

    @property
    def tz_name(self) -> str:
        """Return the name of the timezone component.

        Please note that the names of the timezone are different from this name
        and may change with winter/summer time.
        """
        try:
            return str(self["TZID"])
        except UnicodeEncodeError:
            return self["TZID"].encode("ascii", "replace")

    def get_transitions(
        self,
    ) -> Tuple[List[datetime], List[Tuple[timedelta, timedelta, str]]]:
        """Return a tuple of (transition_times, transition_info)

        - transition_times = [datetime, ...]
        - transition_info = [(TZOFFSETTO, dts_offset, tzname)]

        """
        zone = self.tz_name
        transitions = []
        dst = {}
        tznames = set()
        for component in self.walk():
            if type(component) == Timezone:
                continue
            assert isinstance(
                component["DTSTART"].dt, datetime
            ), "VTIMEZONEs sub-components' DTSTART must be of type datetime, not date"
            try:
                tzname = str(component["TZNAME"])
            except UnicodeEncodeError:
                tzname = component["TZNAME"].encode("ascii", "replace")
                tzname = self._make_unique_tzname(tzname, tznames)
            except KeyError:
                # for whatever reason this is str/unicode
                tzname = (
                    f"{zone}_{component['DTSTART'].to_ical().decode('utf-8')}_"
                    + f"{component['TZOFFSETFROM'].to_ical()}_"
                    + f"{component['TZOFFSETTO'].to_ical()}"
                )
                tzname = self._make_unique_tzname(tzname, tznames)

            dst[tzname], component_transitions = self._extract_offsets(
                component, tzname
            )
            transitions.extend(component_transitions)

        transitions.sort()
        transition_times = [
            transtime - osfrom for transtime, osfrom, _, _ in transitions
        ]

        # transition_info is a list with tuples in the format
        # (utcoffset, dstoffset, name)
        # dstoffset = 0, if current transition is to standard time
        #           = this_utcoffset - prev_standard_utcoffset, otherwise
        transition_info = []
        for num, (transtime, osfrom, osto, name) in enumerate(transitions):
            dst_offset = False
            if not dst[name]:
                dst_offset = timedelta(seconds=0)
            else:
                # go back in time until we find a transition to dst
                for index in range(num - 1, -1, -1):
                    if not dst[transitions[index][3]]:  # [3] is the name
                        dst_offset = osto - transitions[index][2]  # [2] is osto  # noqa
                        break
                # when the first transition is to dst, we didn't find anything
                # in the past, so we have to look into the future
                if not dst_offset:
                    for index in range(num, len(transitions)):
                        if not dst[transitions[index][3]]:  # [3] is the name
                            dst_offset = (
                                osto - transitions[index][2]
                            )  # [2] is osto  # noqa
                            break
            assert dst_offset is not False
            transition_info.append((osto, dst_offset, name))
        return transition_times, transition_info

    # binary search
    _from_tzinfo_skip_search = [
        timedelta(days=days) for days in (64, 32, 16, 8, 4, 2, 1)
    ] + [
        # we know it happens in the night usually around 1am
        timedelta(hours=4),
        timedelta(hours=1),
        # adding some minutes and seconds for faster search
        timedelta(minutes=20),
        timedelta(minutes=5),
        timedelta(minutes=1),
        timedelta(seconds=20),
        timedelta(seconds=5),
        timedelta(seconds=1),
    ]

    @classmethod
    def from_tzinfo(
        cls,
        timezone: tzinfo,
        tzid: Optional[str] = None,
        first_date: date = _DEFAULT_FIRST_DATE,
        last_date: date = _DEFAULT_LAST_DATE,
    ) -> Timezone:
        """Return a VTIMEZONE component from a timezone object.

        This works with pytz and zoneinfo and any other timezone.
        The offsets are calculated from the tzinfo object.

        Parameters:

        :param tzinfo: the timezone object
        :param tzid: the tzid for this timezone. If None, it will be extracted from the tzinfo.
        :param first_date: a datetime that is earlier than anything that happens in the calendar
        :param last_date: a datetime that is later than anything that happens in the calendar
        :raises ValueError: If we have no tzid and cannot extract one.

        .. note::
            This can take some time. Please cache the results.
        """
        if tzid is None:
            tzid = tzid_from_tzinfo(timezone)
            if tzid is None:
                raise ValueError(
                    f"Cannot get TZID from {timezone}. Please set the tzid parameter."
                )
        normalize = getattr(timezone, "normalize", lambda dt: dt)  # pytz compatibility
        first_datetime = datetime(first_date.year, first_date.month, first_date.day)  # noqa: DTZ001
        last_datetime = datetime(last_date.year, last_date.month, last_date.day)  # noqa: DTZ001
        if hasattr(timezone, "localize"):  # pytz compatibility
            first_datetime = timezone.localize(first_datetime)
            last_datetime = timezone.localize(last_datetime)
        else:
            first_datetime = first_datetime.replace(tzinfo=timezone)
            last_datetime = last_datetime.replace(tzinfo=timezone)
        # from, to, tzname, is_standard -> start
        offsets: dict[
            tuple[Optional[timedelta], timedelta, str, bool], list[datetime]
        ] = defaultdict(list)
        start = first_datetime
        offset_to = None
        while start < last_datetime:
            offset_from = offset_to
            end = start
            offset_to = end.utcoffset()
            for add_offset in cls._from_tzinfo_skip_search:
                last_end = end  # we need to save this as we might be left and right of the time change
                end = normalize(end + add_offset)
                try:
                    while end.utcoffset() == offset_to:
                        last_end = end
                        end = normalize(end + add_offset)
                except OverflowError:
                    # zoninfo does not go all the way
                    break
                # retract if we overshoot
                end = last_end
            # Now, start (inclusive) -> end (exclusive) are one timezone
            is_standard = start.dst() == timedelta()
            name = start.tzname()
            if name is None:
                name = str(offset_to)
            key = (offset_from, offset_to, name, is_standard)
            # first_key = (None,) + key[1:]
            # if first_key in offsets:
            #     # remove the first one and claim it changes at that day
            #     offsets[first_key] = offsets.pop(first_key)
            offsets[key].append(start.replace(tzinfo=None))
            start = normalize(end + cls._from_tzinfo_skip_search[-1])
        tz = cls()
        tz.add("TZID", tzid)
        tz.add("COMMENT", f"This timezone only works from {first_date} to {last_date}.")
        for (offset_from, offset_to, tzname, is_standard), starts in offsets.items():
            first_start = min(starts)
            starts.remove(first_start)
            if first_start.date() == last_date:
                first_start = datetime(last_date.year, last_date.month, last_date.day)  # noqa: DTZ001
            subcomponent = TimezoneStandard() if is_standard else TimezoneDaylight()
            if offset_from is None:
                offset_from = offset_to  # noqa: PLW2901
            subcomponent.TZOFFSETFROM = offset_from
            subcomponent.TZOFFSETTO = offset_to
            subcomponent.add("TZNAME", tzname)
            subcomponent.DTSTART = first_start
            if starts:
                subcomponent.add("RDATE", starts)
            tz.add_component(subcomponent)
        return tz

    @classmethod
    def from_tzid(
        cls,
        tzid: str,
        tzp: TZP = tzp,
        first_date: date = _DEFAULT_FIRST_DATE,
        last_date: date = _DEFAULT_LAST_DATE,
    ) -> Timezone:
        """Create a VTIMEZONE from a tzid like ``"Europe/Berlin"``.

        :param tzid: the id of the timezone
        :param tzp: the timezone provider
        :param first_date: a datetime that is earlier than anything that happens in the calendar
        :param last_date: a datetime that is later than anything that happens in the calendar
        :raises ValueError: If the tzid is unknown.

        >>> from icalendar import Timezone
        >>> tz = Timezone.from_tzid("Europe/Berlin")
        >>> print(tz.to_ical()[:36])
        BEGIN:VTIMEZONE
        TZID:Europe/Berlin

        .. note::
            This can take some time. Please cache the results.
        """
        tz = tzp.timezone(tzid)
        if tz is None:
            raise ValueError(f"Unkown timezone {tzid}.")
        return cls.from_tzinfo(tz, tzid, first_date, last_date)

    @property
    def standard(self) -> list[TimezoneStandard]:
        """The STANDARD subcomponents as a list."""
        return self.walk("STANDARD")

    @property
    def daylight(self) -> list[TimezoneDaylight]:
        """The DAYLIGHT subcomponents as a list.

        These are for the daylight saving time.
        """
        return self.walk("DAYLIGHT")


class TimezoneStandard(Component):
    """
    The "STANDARD" sub-component of "VTIMEZONE" defines the standard
    time offset from UTC for a time zone. It represents a time zone's
    standard time, typically used during winter months in locations
    that observe Daylight Saving Time.
    """

    name = "STANDARD"
    required = ("DTSTART", "TZOFFSETTO", "TZOFFSETFROM")
    singletons = (
        "DTSTART",
        "TZOFFSETTO",
        "TZOFFSETFROM",
    )
    multiple = ("COMMENT", "RDATE", "TZNAME", "RRULE", "EXDATE")

    DTSTART = create_single_property(
        "DTSTART",
        "dt",
        (datetime,),
        datetime,
        """The mandatory "DTSTART" property gives the effective onset date
        and local time for the time zone sub-component definition.
        "DTSTART" in this usage MUST be specified as a date with a local
        time value.""",
    )
    TZOFFSETTO = create_single_property(
        "TZOFFSETTO",
        "td",
        (timedelta,),
        timedelta,
        """The mandatory "TZOFFSETTO" property gives the UTC offset for the
        time zone sub-component (Standard Time or Daylight Saving Time)
        when this observance is in use.
        """,
        vUTCOffset,
    )
    TZOFFSETFROM = create_single_property(
        "TZOFFSETFROM",
        "td",
        (timedelta,),
        timedelta,
        """The mandatory "TZOFFSETFROM" property gives the UTC offset that is
        in use when the onset of this time zone observance begins.
        "TZOFFSETFROM" is combined with "DTSTART" to define the effective
        onset for the time zone sub-component definition.  For example,
        the following represents the time at which the observance of
        Standard Time took effect in Fall 1967 for New York City:

            DTSTART:19671029T020000
            TZOFFSETFROM:-0400
        """,
        vUTCOffset,
    )
    rdates = rdates_property
    exdates = exdates_property
    rrules = rrules_property


class TimezoneDaylight(Component):
    """
    The "DAYLIGHT" sub-component of "VTIMEZONE" defines the daylight
    saving time offset from UTC for a time zone. It represents a time
    zone's daylight saving time, typically used during summer months
    in locations that observe Daylight Saving Time.
    """

    name = "DAYLIGHT"
    required = TimezoneStandard.required
    singletons = TimezoneStandard.singletons
    multiple = TimezoneStandard.multiple

    DTSTART = TimezoneStandard.DTSTART
    TZOFFSETTO = TimezoneStandard.TZOFFSETTO
    TZOFFSETFROM = TimezoneStandard.TZOFFSETFROM

    rdates = rdates_property
    exdates = exdates_property
    rrules = rrules_property

class Alarm(Component):
    """
    A "VALARM" calendar component is a grouping of component
    properties that defines an alarm or reminder for an event or a
    to-do. For example, it may be used to define a reminder for a
    pending event or an overdue to-do.
    """

    name = "VALARM"
    # some properties MAY/MUST/MUST NOT appear depending on ACTION value
    required = (
        "ACTION",
        "TRIGGER",
    )
    singletons = (
        "ATTACH",
        "ACTION",
        "DESCRIPTION",
        "SUMMARY",
        "TRIGGER",
        "DURATION",
        "REPEAT",
        "UID",
        "PROXIMITY",
        "ACKNOWLEDGED",
    )
    inclusive = (
        (
            "DURATION",
            "REPEAT",
        ),
        (
            "SUMMARY",
            "ATTENDEE",
        ),
    )
    multiple = ("ATTENDEE", "ATTACH", "RELATED-TO")

    REPEAT = single_int_property(
        "REPEAT", 0,
        """The REPEAT property of an alarm component.

        The alarm can be defined such that it triggers repeatedly.  A
        definition of an alarm with a repeating trigger MUST include both
        the "DURATION" and "REPEAT" properties.  The "DURATION" property
        specifies the delay period, after which the alarm will repeat.
        The "REPEAT" property specifies the number of additional
        repetitions that the alarm will be triggered.  This repetition
        count is in addition to the initial triggering of the alarm.
        """
    )

    DURATION = property(
        _get_duration,
        _set_duration,
        _del_duration,
        """The DURATION property of an alarm component.

    The alarm can be defined such that it triggers repeatedly.  A
    definition of an alarm with a repeating trigger MUST include both
    the "DURATION" and "REPEAT" properties.  The "DURATION" property
    specifies the delay period, after which the alarm will repeat.
    """,
    )

    ACKNOWLEDGED = single_utc_property(
        "ACKNOWLEDGED",
        """This is defined in RFC 9074:

    Purpose: This property specifies the UTC date and time at which the
    corresponding alarm was last sent or acknowledged.

    This property is used to specify when an alarm was last sent or acknowledged.
    This allows clients to determine when a pending alarm has been acknowledged
    by a calendar user so that any alerts can be dismissed across multiple devices.
    It also allows clients to track repeating alarms or alarms on recurring events or
    to-dos to ensure that the right number of missed alarms can be tracked.

    Clients SHOULD set this property to the current date-time value in UTC
    when a calendar user acknowledges a pending alarm. Certain kinds of alarms,
    such as email-based alerts, might not provide feedback as to when the calendar user
    sees them. For those kinds of alarms, the client SHOULD set this property
    when the alarm is triggered and the action is successfully carried out.

    When an alarm is triggered on a client, clients can check to see if an "ACKNOWLEDGED"
    property is present. If it is, and the value of that property is greater than or
    equal to the computed trigger time for the alarm, then the client SHOULD NOT trigger
    the alarm. Similarly, if an alarm has been triggered and
    an "alert" has been presented to a calendar user, clients can monitor
    the iCalendar data to determine whether an "ACKNOWLEDGED" property is added or
    changed in the alarm component. If the value of any "ACKNOWLEDGED" property
    in the alarm changes and is greater than or equal to the trigger time of the alarm,
    then clients SHOULD dismiss or cancel any "alert" presented to the calendar user.
    """,
    )

    TRIGGER = create_single_property(
        "TRIGGER",
        "dt",
        (datetime, timedelta),
        Optional[Union[timedelta, datetime]],
        """Purpose:  This property specifies when an alarm will trigger.

    Value Type:  The default value type is DURATION.  The value type can
    be set to a DATE-TIME value type, in which case the value MUST
    specify a UTC-formatted DATE-TIME value.

    Either a positive or negative duration may be specified for the
    "TRIGGER" property.  An alarm with a positive duration is
    triggered after the associated start or end of the event or to-do.
    An alarm with a negative duration is triggered before the
    associated start or end of the event or to-do.""",
    )

    @property
    def TRIGGER_RELATED(self) -> str:
        """The RELATED parameter of the TRIGGER property.

        Values are either "START" (default) or "END".

        A value of START will set the alarm to trigger off the
        start of the associated event or to-do.  A value of END will set
        the alarm to trigger off the end of the associated event or to-do.

        In this example, we create an alarm that triggers two hours after the
        end of its parent component:

        >>> from icalendar import Alarm
        >>> from datetime import timedelta
        >>> alarm = Alarm()
        >>> alarm.TRIGGER = timedelta(hours=2)
        >>> alarm.TRIGGER_RELATED = "END"
        """
        trigger = self.get("TRIGGER")
        if trigger is None:
            return "START"
        return trigger.params.get("RELATED", "START")

    @TRIGGER_RELATED.setter
    def TRIGGER_RELATED(self, value: str):
        """Set "START" or "END"."""
        trigger = self.get("TRIGGER")
        if trigger is None:
            raise ValueError(
                "You must set a TRIGGER before setting the RELATED parameter."
            )
        trigger.params["RELATED"] = value

    class Triggers(NamedTuple):
        """The computed times of alarm triggers.

        start - triggers relative to the start of the Event or Todo (timedelta)

        end - triggers relative to the end of the Event or Todo (timedelta)

        absolute - triggers at a datetime in UTC
        """

        start: tuple[timedelta]
        end: tuple[timedelta]
        absolute: tuple[datetime]

    @property
    def triggers(self):
        """The computed triggers of an Alarm.

        This takes the TRIGGER, DURATION and REPEAT properties into account.

        Here, we create an alarm that triggers 3 times before the start of the
        parent component:

        >>> from icalendar import Alarm
        >>> from datetime import timedelta
        >>> alarm = Alarm()
        >>> alarm.TRIGGER = timedelta(hours=-4)  # trigger 4 hours before START
        >>> alarm.DURATION = timedelta(hours=1)  # after 1 hour trigger again
        >>> alarm.REPEAT = 2  # trigger 2 more times
        >>> alarm.triggers.start == (timedelta(hours=-4),  timedelta(hours=-3),  timedelta(hours=-2))
        True
        >>> alarm.triggers.end
        ()
        >>> alarm.triggers.absolute
        ()
        """
        start = []
        end = []
        absolute = []
        trigger = self.TRIGGER
        if trigger is not None:
            if isinstance(trigger, date):
                absolute.append(trigger)
                add = absolute
            elif self.TRIGGER_RELATED == "START":
                start.append(trigger)
                add = start
            else:
                end.append(trigger)
                add = end
            duration = self.DURATION
            if duration is not None:
                for _ in range(self.REPEAT):
                    add.append(add[-1] + duration)
        return self.Triggers(
            start=tuple(start), end=tuple(end), absolute=tuple(absolute)
        )


class Calendar(Component):
    """
    The "VCALENDAR" object is a collection of calendar information.
    This information can include a variety of components, such as
    "VEVENT", "VTODO", "VJOURNAL", "VFREEBUSY", "VTIMEZONE", or any
    other type of calendar component.
    """

    name = "VCALENDAR"
    canonical_order = (
        "VERSION",
        "PRODID",
        "CALSCALE",
        "METHOD",
        "DESCRIPTION",
        "X-WR-CALDESC",
        "NAME",
        "X-WR-CALNAME",
    )
    required = (
        "PRODID",
        "VERSION",
    )
    singletons = (
        "PRODID",
        "VERSION",
        "CALSCALE",
        "METHOD",
        "COLOR",  # RFC 7986
    )
    multiple = (
        "CATEGORIES",  # RFC 7986
        "DESCRIPTION",  # RFC 7986
        "NAME",  # RFC 7986
    )

    @classmethod
    def example(cls, name: str = "example") -> Calendar:
        """Return the calendar example with the given name."""
        return cls.from_ical(get_example("calendars", name))

    @classmethod
    def from_ical(cls, st, multiple=False):
        comps = Component.from_ical(st, multiple=True)
        all_timezones_so_far = True
        for comp in comps:
            for component in comp.subcomponents:
                if component.name == 'VTIMEZONE':
                    if all_timezones_so_far:
                        pass
                    else:
                        # If a preceding component refers to a VTIMEZONE defined later in the source st
                        # (forward references are allowed by RFC 5545), then the earlier component may have
                        # the wrong timezone attached.
                        # However, during computation of comps, all VTIMEZONEs observed do end up in
                        # the timezone cache. So simply re-running from_ical will rely on the cache
                        # for those forward references to produce the correct result.
                        # See test_create_america_new_york_forward_reference.
                        return Component.from_ical(st, multiple)
                else:
                    all_timezones_so_far = False

        # No potentially forward VTIMEZONEs to worry about
        if multiple:
            return comps
        if len(comps) > 1:
            raise ValueError(cls._format_error(
                'Found multiple components where only one is allowed', st))
        if len(comps) < 1:
            raise ValueError(cls._format_error(
                'Found no components where exactly one is required', st))
        return comps[0]

    @property
    def events(self) -> list[Event]:
        """All event components in the calendar.

        This is a shortcut to get all events.
        Modifications do not change the calendar.
        Use :py:meth:`Component.add_component`.

        >>> from icalendar import Calendar
        >>> calendar = Calendar.example()
        >>> event = calendar.events[0]
        >>> event.start
        datetime.date(2022, 1, 1)
        >>> print(event["SUMMARY"])
        New Year's Day
        """
        return self.walk("VEVENT")

    @property
    def todos(self) -> list[Todo]:
        """All todo components in the calendar.

        This is a shortcut to get all todos.
        Modifications do not change the calendar.
        Use :py:meth:`Component.add_component`.
        """
        return self.walk("VTODO")

    def get_used_tzids(self) -> set[str]:
        """The set of TZIDs in use.

        This goes through the whole calendar to find all occurrences of
        timezone information like the TZID parameter in all attributes.

        >>> from icalendar import Calendar
        >>> calendar = Calendar.example("timezone_rdate")
        >>> calendar.get_used_tzids()
        {'posix/Europe/Vaduz'}

        Even if you use UTC, this will not show up.
        """
        result = set()
        for name, value in self.property_items(sorted=False):
            if hasattr(value, "params"):
                result.add(value.params.get("TZID"))
        return result - {None}

    def get_missing_tzids(self) -> set[str]:
        """The set of missing timezone component tzids.

        To create a :rfc:`5545` compatible calendar,
        all of these timezones should be added.
        """
        tzids = self.get_used_tzids()
        for timezone in self.timezones:
            tzids.remove(timezone.tz_name)
        return tzids

    @property
    def timezones(self) -> list[Timezone]:
        """Return the timezones components in this calendar.

        >>> from icalendar import Calendar
        >>> calendar = Calendar.example("pacific_fiji")
        >>> [timezone.tz_name for timezone in calendar.timezones]
        ['custom_Pacific/Fiji']

        .. note::

            This is a read-only property.
        """
        return self.walk("VTIMEZONE")

    def add_missing_timezones(
        self,
        first_date: date = Timezone._DEFAULT_FIRST_DATE,
        last_date: date = Timezone._DEFAULT_LAST_DATE,
    ):
        """Add all missing VTIMEZONE components.

        This adds all the timezone components that are required.

        .. note::

            Timezones that are not known will not be added.

        :param first_date: earlier than anything that happens in the calendar
        :param last_date: later than anything happening in the calendar

        >>> from icalendar import Calendar, Event
        >>> from datetime import datetime
        >>> from zoneinfo import ZoneInfo
        >>> calendar = Calendar()
        >>> event = Event()
        >>> calendar.add_component(event)
        >>> event.start = datetime(1990, 10, 11, 12, tzinfo=ZoneInfo("Europe/Berlin"))
        >>> calendar.timezones
        []
        >>> calendar.add_missing_timezones()
        >>> calendar.timezones[0].tz_name
        'Europe/Berlin'
        >>> calendar.get_missing_tzids()  # check that all are added
        set()
        """
        for tzid in self.get_missing_tzids():
            try:
                timezone = Timezone.from_tzid(
                    tzid, first_date=first_date, last_date=last_date
                )
            except ValueError:
                continue
            self.add_component(timezone)

    calendar_name = multi_language_text_property(
        "NAME", "X-WR-CALNAME",
        """This property specifies the name of the calendar.

    This implements :rfc:`7986` ``NAME`` and ``X-WR-CALNAME``.

    Property Parameters:
        IANA, non-standard, alternate text
        representation, and language property parameters can be specified
        on this property.

    Conformance:
        This property can be specified multiple times in an
        iCalendar object.  However, each property MUST represent the name
        of the calendar in a different language.

    Description:
        This property is used to specify a name of the
        iCalendar object that can be used by calendar user agents when
        presenting the calendar data to a user.  Whilst a calendar only
        has a single name, multiple language variants can be specified by
        including this property multiple times with different "LANGUAGE"
        parameter values on each.

    Example:
        Below, we set the name of the calendar.

        .. code-block:: pycon

            >>> from icalendar import Calendar
            >>> calendar = Calendar()
            >>> calendar.calendar_name = "My Calendar"
            >>> print(calendar.to_ical())
            BEGIN:VCALENDAR
            NAME:My Calendar
            END:VCALENDAR
    """)

    description = multi_language_text_property(
        "DESCRIPTION", "X-WR-CALDESC",
        """This property specifies the description of the calendar.

    This implements :rfc:`7986` ``DESCRIPTION`` and ``X-WR-CALDESC``.

    Conformance:
        This property can be specified multiple times in an
        iCalendar object.  However, each property MUST represent the
        description of the calendar in a different language.

    Description:
        This property is used to specify a lengthy textual
        description of the iCalendar object that can be used by calendar
        user agents when describing the nature of the calendar data to a
        user.  Whilst a calendar only has a single description, multiple
        language variants can be specified by including this property
        multiple times with different "LANGUAGE" parameter values on each.

    Example:
        Below, we add a description to a calendar.

        .. code-block:: pycon

            >>> from icalendar import Calendar
            >>> calendar = Calendar()
            >>> calendar.description = "This is a calendar"
            >>> print(calendar.to_ical())
            BEGIN:VCALENDAR
            DESCRIPTION:This is a calendar
            END:VCALENDAR
    """)

    color = single_string_property(
        "COLOR",
        """This property specifies a color used for displaying the calendar.

    This implements :rfc:`7986` ``COLOR`` and ``X-APPLE-CALENDAR-COLOR``.
    Please note that since :rfc:`7986`, subcomponents can have their own color.

    Property Parameters:
        IANA and non-standard property parameters can
        be specified on this property.

    Conformance:
        This property can be specified once in an iCalendar
        object or in ``VEVENT``, ``VTODO``, or ``VJOURNAL`` calendar components.

    Description:
        This property specifies a color that clients MAY use
        when presenting the relevant data to a user.  Typically, this
        would appear as the "background" color of events or tasks.  The
        value is a case-insensitive color name taken from the CSS3 set of
        names, defined in Section 4.3 of `W3C.REC-css3-color-20110607 <https://www.w3.org/TR/css-color-3/>`_.

    Example:
        ``"turquoise"``, ``"#ffffff"``

        .. code-block:: pycon

            >>> from icalendar import Calendar
            >>> calendar = Calendar()
            >>> calendar.color = "black"
            >>> print(calendar.to_ical())
            BEGIN:VCALENDAR
            COLOR:black
            END:VCALENDAR

    """,
    "X-APPLE-CALENDAR-COLOR",
    )
    categories = categories_property

# These are read only singleton, so one instance is enough for the module
types_factory = TypesFactory()
component_factory = ComponentFactory()

__all__ = [
    "Alarm",
    "Calendar",
    "Component",
    "ComponentFactory",
    "Event",
    "FreeBusy",
    "INLINE",
    "Journal",
    "Timezone",
    "TimezoneDaylight",
    "TimezoneStandard",
    "Todo",
    "component_factory",
    "get_example",
    "IncompleteComponent",
]<|MERGE_RESOLUTION|>--- conflicted
+++ resolved
@@ -15,12 +15,9 @@
 import dateutil.tz
 
 from icalendar.attr import (
-<<<<<<< HEAD
     categories_property,
-=======
     color_property,
     exdates_property,
->>>>>>> e01ad227
     multi_language_text_property,
     rdates_property,
     rrules_property,
@@ -905,13 +902,10 @@
     X_MOZ_LASTACK = _X_MOZ_LASTACK
     color = color_property
     sequence = sequence_property
-<<<<<<< HEAD
     categories = categories_property
-=======
     rdates = rdates_property
     exdates = exdates_property
     rrules = rrules_property
->>>>>>> e01ad227
 
 
 class Todo(Component):
@@ -1103,13 +1097,10 @@
 
     color = color_property
     sequence = sequence_property
-<<<<<<< HEAD
     categories = categories_property
-=======
     rdates = rdates_property
     exdates = exdates_property
     rrules = rrules_property
->>>>>>> e01ad227
 
 
 class Journal(Component):
@@ -1197,13 +1188,10 @@
 
     color = color_property
     sequence = sequence_property
-<<<<<<< HEAD
     categories = categories_property
-=======
     rdates = rdates_property
     exdates = exdates_property
     rrules = rrules_property
->>>>>>> e01ad227
 
 
 class FreeBusy(Component):
