--- conflicted
+++ resolved
@@ -14,11 +14,8 @@
 # limitations under the License.
 #
 ################################################################################
-<<<<<<< HEAD
-=======
 import base64
 import contextlib
->>>>>>> 84fffdab
 import sys
 
 import atheris
@@ -62,14 +59,6 @@
         multiple = fdp.ConsumeBool()
         should_walk = fdp.ConsumeBool()
         calendar_string = fdp.ConsumeString(fdp.remaining_bytes())
-<<<<<<< HEAD
-        try:
-            # print the ICS file for the test case extraction
-            # see https://stackoverflow.com/a/27367173/1320237
-            pass
-        except UnicodeEncodeError:
-            pass
-=======
         print("--- start calendar ---")
         with contextlib.suppress(UnicodeEncodeError):
             # print the ICS file for the test case extraction
@@ -80,7 +69,6 @@
                 ).decode("ASCII")
             )
         print("--- end calendar ---")
->>>>>>> 84fffdab
 
         fuzz_calendar_v1(
             icalendar.cal.calendar.Calendar.from_ical,
