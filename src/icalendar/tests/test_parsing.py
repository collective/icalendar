<<<<<<< HEAD
import pytest

from icalendar import vBinary

@pytest.mark.parametrize('timezone_info', [
    # General timezone aware dates in ical string
    (b'DTSTART;TZID=America/New_York:20130907T120000'),
    (b'DTEND;TZID=America/New_York:20130907T170000'),
    # Specific timezone aware exdates in ical string
    (b'EXDATE;TZID=America/New_York:20131012T120000'),
    (b'EXDATE;TZID=America/New_York:20131011T120000')
])
def test_timezone_info_present_in_ical_issue_112(events, timezone_info):
    '''Issue #112 - No timezone info on EXDATE

    https://github.com/collective/icalendar/issues/112
    '''
    timezone_info in events.issue_112_missing_tzinfo_on_exdate.to_ical()

def test_timezone_name_parsed_issue_112(events):
    '''Issue #112 - No timezone info on EXDATE

    https://github.com/collective/icalendar/issues/112
    '''
    assert events.issue_112_missing_tzinfo_on_exdate['exdate'][0].dts[0].dt.tzname() == 'EDT'
=======
'''Tests checking that parsing works'''
import pytest
from icalendar import Calendar
from icalendar import vRecur


def test_issue_157_removes_trailing_semicolon(events):
    '''Issue #157 - Recurring rules and trailing semicolons

    https://github.com/collective/icalendar/pull/157
    '''
    recur = events.issue_157_removes_trailing_semicolon.decoded("RRULE")
    assert isinstance(recur, vRecur)
    assert recur.to_ical() == b'FREQ=YEARLY;BYDAY=1SU;BYMONTH=11'

@pytest.mark.parametrize('event_name', [
    # https://github.com/collective/icalendar/pull/100
    ('issue_100_transformed_doctests_into_unittests'),
    ('issue_184_broken_representation_of_period'),
])
def test_event_to_ical_is_inverse_of_from_ical(events, event_name):
    """Make sure that an event's ICS is equal to the ICS it was made from."""
    event = events[event_name]
    assert event.to_ical() == event.raw_ics

def test_decode_rrule_attribute_error_issue_70(events):
    # Issue #70 - e.decode("RRULE") causes Attribute Error
    # see https://github.com/collective/icalendar/issues/70
    recur = events.issue_70_rrule_causes_attribute_error.decoded('RRULE')
    assert isinstance(recur, vRecur)
    assert recur.to_ical() == b'FREQ=WEEKLY;UNTIL=20070619T225959;INTERVAL=1'
>>>>>>> b597c57e

def test_description_parsed_properly_issue_53(events):
    '''Issue #53 - Parsing failure on some descriptions?

    https://github.com/collective/icalendar/issues/53
    '''
    assert b'July 12 at 6:30 PM' in events.issue_53_description_parsed_properly['DESCRIPTION'].to_ical()

def test_raises_value_error_for_properties_without_parent_pull_179():
        '''Found an issue where from_ical() would raise IndexError for
        properties without parent components.

        https://github.com/collective/icalendar/pull/179
        '''
        with pytest.raises(ValueError):
            Calendar.from_ical('VERSION:2.0')

def test_tzid_parsed_properly_issue_53(timezones):
    '''Issue #53 - Parsing failure on some descriptions?

    https://github.com/collective/icalendar/issues/53
    '''
    assert timezones.issue_53_tzid_parsed_properly['tzid'].to_ical() == b'America/New_York'
    
def test_timezones_to_ical_is_inverse_of_from_ical(timezones):
    '''Issue #55 - Parse error on utc-offset with seconds value
     see https://github.com/collective/icalendar/issues/55'''
    timezone = timezones['issue_55_parse_error_on_utc_offset_with_seconds']
    assert timezone.to_ical() == timezone.raw_ics<|MERGE_RESOLUTION|>--- conflicted
+++ resolved
@@ -1,6 +1,7 @@
-<<<<<<< HEAD
+'''Tests checking that parsing works'''
 import pytest
-
+from icalendar import Calendar
+from icalendar import vRecur
 from icalendar import vBinary
 
 @pytest.mark.parametrize('timezone_info', [
@@ -24,12 +25,6 @@
     https://github.com/collective/icalendar/issues/112
     '''
     assert events.issue_112_missing_tzinfo_on_exdate['exdate'][0].dts[0].dt.tzname() == 'EDT'
-=======
-'''Tests checking that parsing works'''
-import pytest
-from icalendar import Calendar
-from icalendar import vRecur
-
 
 def test_issue_157_removes_trailing_semicolon(events):
     '''Issue #157 - Recurring rules and trailing semicolons
@@ -56,7 +51,6 @@
     recur = events.issue_70_rrule_causes_attribute_error.decoded('RRULE')
     assert isinstance(recur, vRecur)
     assert recur.to_ical() == b'FREQ=WEEKLY;UNTIL=20070619T225959;INTERVAL=1'
->>>>>>> b597c57e
 
 def test_description_parsed_properly_issue_53(events):
     '''Issue #53 - Parsing failure on some descriptions?
