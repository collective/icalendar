--- conflicted
+++ resolved
@@ -1,6 +1,7 @@
 '''Tests checking that parsing works'''
 import pytest
-<<<<<<< HEAD
+from icalendar import Calendar
+from icalendar import vRecur
 
 @pytest.mark.parametrize('event_name', [
     # https://github.com/collective/icalendar/pull/100
@@ -10,9 +11,6 @@
 def test_event_to_ical_is_inverse_of_from_ical(events, event_name):
     event = getattr(events, event_name)
     assert event.to_ical() == event.raw_ics
-=======
-from icalendar import Calendar
-from icalendar import vRecur
 
 def test_decode_rrule_attribute_error_issue_70(events):
     # Issue #70 - e.decode("RRULE") causes Attribute Error
@@ -20,7 +18,6 @@
     recur = events.issue_70_rrule_causes_attribute_error.decoded('RRULE')
     assert isinstance(recur, vRecur)
     assert recur.to_ical() == b'FREQ=WEEKLY;UNTIL=20070619T225959;INTERVAL=1'
->>>>>>> af55a37c
 
 def test_description_parsed_properly_issue_53(events):
     '''Issue #53 - Parsing failure on some descriptions?
