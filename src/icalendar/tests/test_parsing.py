<<<<<<< HEAD
import pytest
from icalendar import Calendar

def test_raises_value_error_for_properties_without_parent_pull_179():
        '''Found an issue where from_ical() would raise IndexError for
        properties without parent components.

        https://github.com/collective/icalendar/pull/179
        '''
        with pytest.raises(ValueError):
            Calendar.from_ical('VERSION:2.0')
=======
'''Tests checking that parsing works'''
from icalendar import vRecur

def test_decode_rrule_attribute_error_issue_70(events):
    # Issue #70 - e.decode("RRULE") causes Attribute Error
    # see https://github.com/collective/icalendar/issues/70
    recur = events.issue_70_rrule_causes_attribute_error.decoded('RRULE')
    assert isinstance(recur, vRecur)
    assert recur.to_ical() == b'FREQ=WEEKLY;UNTIL=20070619T225959;INTERVAL=1'
>>>>>>> 99b2be88

def test_description_parsed_properly_issue_53(events):
    '''Issue #53 - Parsing failure on some descriptions?

    https://github.com/collective/icalendar/issues/53
    '''
    assert b'July 12 at 6:30 PM' in events.issue_53_description_parsed_properly['DESCRIPTION'].to_ical()

def test_tzid_parsed_properly_issue_53(timezones):
    '''Issue #53 - Parsing failure on some descriptions?

    https://github.com/collective/icalendar/issues/53
    '''
    assert timezones.issue_53_tzid_parsed_properly['tzid'].to_ical() == b'America/New_York'<|MERGE_RESOLUTION|>--- conflicted
+++ resolved
@@ -1,6 +1,21 @@
-<<<<<<< HEAD
+'''Tests checking that parsing works'''
 import pytest
 from icalendar import Calendar
+from icalendar import vRecur
+
+def test_decode_rrule_attribute_error_issue_70(events):
+    # Issue #70 - e.decode("RRULE") causes Attribute Error
+    # see https://github.com/collective/icalendar/issues/70
+    recur = events.issue_70_rrule_causes_attribute_error.decoded('RRULE')
+    assert isinstance(recur, vRecur)
+    assert recur.to_ical() == b'FREQ=WEEKLY;UNTIL=20070619T225959;INTERVAL=1'
+
+def test_description_parsed_properly_issue_53(events):
+    '''Issue #53 - Parsing failure on some descriptions?
+
+    https://github.com/collective/icalendar/issues/53
+    '''
+    assert b'July 12 at 6:30 PM' in events.issue_53_description_parsed_properly['DESCRIPTION'].to_ical()
 
 def test_raises_value_error_for_properties_without_parent_pull_179():
         '''Found an issue where from_ical() would raise IndexError for
@@ -10,24 +25,6 @@
         '''
         with pytest.raises(ValueError):
             Calendar.from_ical('VERSION:2.0')
-=======
-'''Tests checking that parsing works'''
-from icalendar import vRecur
-
-def test_decode_rrule_attribute_error_issue_70(events):
-    # Issue #70 - e.decode("RRULE") causes Attribute Error
-    # see https://github.com/collective/icalendar/issues/70
-    recur = events.issue_70_rrule_causes_attribute_error.decoded('RRULE')
-    assert isinstance(recur, vRecur)
-    assert recur.to_ical() == b'FREQ=WEEKLY;UNTIL=20070619T225959;INTERVAL=1'
->>>>>>> 99b2be88
-
-def test_description_parsed_properly_issue_53(events):
-    '''Issue #53 - Parsing failure on some descriptions?
-
-    https://github.com/collective/icalendar/issues/53
-    '''
-    assert b'July 12 at 6:30 PM' in events.issue_53_description_parsed_properly['DESCRIPTION'].to_ical()
 
 def test_tzid_parsed_properly_issue_53(timezones):
     '''Issue #53 - Parsing failure on some descriptions?
