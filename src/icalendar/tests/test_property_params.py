import pytest
from icalendar import Calendar, Event, Parameters, vCalAddress

import unittest
import icalendar
import re

@pytest.mark.parametrize('parameter, expected', [
    # Simple parameter:value pair
    (Parameters(parameter1='Value1'), b'PARAMETER1=Value1'),
    # Parameter with list of values must be separated by comma
    (Parameters({'parameter1': ['Value1', 'Value2']}), b'PARAMETER1=Value1,Value2'),
    # Multiple parameters must be separated by a semicolon
    (Parameters({'RSVP': 'TRUE', 'ROLE': 'REQ-PARTICIPANT'}), b'ROLE=REQ-PARTICIPANT;RSVP=TRUE'),
    # Parameter values containing ',;:' must be double quoted
    (Parameters({'ALTREP': 'http://www.wiz.org'}), b'ALTREP="http://www.wiz.org"'),
    # list items must be quoted separately
    (Parameters({'MEMBER': ['MAILTO:projectA@host.com',
                                   'MAILTO:projectB@host.com']}),
     b'MEMBER="MAILTO:projectA@host.com","MAILTO:projectB@host.com"'),
    (Parameters({'parameter1': 'Value1',
                        'parameter2': ['Value2', 'Value3'],
                        'ALTREP': ['http://www.wiz.org', 'value4']}),
     b'ALTREP="http://www.wiz.org",value4;PARAMETER1=Value1;PARAMETER2=Value2,Value3'),
    # Including empty strings
    (Parameters({'PARAM': ''}), b'PARAM='),
    # We can also parse parameter strings
    (Parameters({'MEMBER': ['MAILTO:projectA@host.com',
                                   'MAILTO:projectB@host.com']}),
     b'MEMBER="MAILTO:projectA@host.com","MAILTO:projectB@host.com"'),
    # We can also parse parameter strings
    (Parameters({'PARAMETER1': 'Value1',
                 'ALTREP': ['http://www.wiz.org', 'value4'],
                 'PARAMETER2': ['Value2', 'Value3']}),
     b'ALTREP="http://www.wiz.org",value4;PARAMETER1=Value1;PARAMETER2=Value2,Value3'),
])
def test_parameter_to_ical_is_inverse_of_from_ical(parameter, expected):
    assert parameter.to_ical() == expected
    assert Parameters.from_ical(expected.decode('utf-8')) == parameter

def test_parse_parameter_string_without_quotes():
    assert Parameters.from_ical('PARAM1=Value 1;PARA2=Value 2') == Parameters({'PARAM1': 'Value 1', 'PARA2': 'Value 2'})

def test_parametr_is_case_insensitive():
    parameter = Parameters(parameter1='Value1')
    assert parameter['parameter1'] == parameter['PARAMETER1'] == parameter['PaRaMeTer1']

def test_parameter_keys_are_uppercase():
    parameter = Parameters(parameter1='Value1')
    assert list(parameter.keys()) == ['PARAMETER1']

@pytest.mark.parametrize('cn_param, cn_quoted', [
    # not double-quoted
    ('Aramis', 'Aramis'),
    # if a space is present - enclose in double quotes
    ('Aramis Alameda', '"Aramis Alameda"'),
    # a single quote in parameter value - double quote the value
    ('Aramis d\'Alameda', '"Aramis d\'Alameda"'),
    ('Арамис д\'Аламеда', '"Арамис д\'Аламеда"'),
    # double quote is replaced with single quote
    ('Aramis d\"Alameda', '"Aramis d\'Alameda"'),
])
def test_quoting(cn_param, cn_quoted):
    event = Event()
    attendee = vCalAddress('test@example.com')
    attendee.params['CN'] = cn_param
    event.add('ATTENDEE', attendee)
    assert f'ATTENDEE;CN={cn_quoted}:test@example.com' in event.to_ical().decode('utf-8')

class TestPropertyParams(unittest.TestCase):

    def test_property_params(self):
        # Property parameters with values containing a COLON character, a
        # SEMICOLON character or a COMMA character MUST be placed in quoted
        # text.
        cal_address = vCalAddress('mailto:john.doe@example.org')
        cal_address.params["CN"] = "Doe, John"
        ical = Calendar()
        ical.add('organizer', cal_address)

        ical_str = Calendar.to_ical(ical)
        exp_str = b"""BEGIN:VCALENDAR\r\nORGANIZER;CN="Doe, John":"""\
                  b"""mailto:john.doe@example.org\r\nEND:VCALENDAR\r\n"""

        self.assertEqual(ical_str, exp_str)

        # other way around: ensure the property parameters can be restored from
        # an icalendar string.
        ical2 = Calendar.from_ical(ical_str)
        self.assertEqual(ical2.get('ORGANIZER').params.get('CN'), 'Doe, John')

<<<<<<< HEAD
    def test_quoting(self):
        # not double-quoted
        self._test_quoting("Aramis", 'Aramis')
        # if a space is present - enclose in double quotes
        self._test_quoting("Aramis Alameda", '"Aramis Alameda"')
        # a single quote in parameter value - double quote the value
        self._test_quoting("Aramis d'Alameda", '"Aramis d\'Alameda"')
        # double quote is replaced with single quote
        self._test_quoting("Aramis d\"Alameda", '"Aramis d\'Alameda"')
        self._test_quoting("Арамис д'Аламеда", '"Арамис д\'Аламеда"')

    def _test_quoting(self, cn_param, cn_quoted):
        """
        @param cn_param: CN parameter value to test for quoting
        @param cn_quoted: expected quoted parameter in icalendar format
        """
        vevent = Event()
        attendee = vCalAddress('test@mail.com')
        attendee.params['CN'] = cn_param
        vevent.add('ATTENDEE', attendee)
        self.assertEqual(
            vevent.to_ical(),
            b'BEGIN:VEVENT\r\nATTENDEE;CN=' + cn_quoted.encode('utf-8') +
            b':test@mail.com\r\nEND:VEVENT\r\n'
        )

=======
    def test_unicode_param(self):
        cal_address = vCalAddress('mailto:john.doe@example.org')
        cal_address.params["CN"] = "Джон Доу"
        vevent = Event()
        vevent['ORGANIZER'] = cal_address
        self.assertEqual(
            vevent.to_ical().decode('utf-8'),
            'BEGIN:VEVENT\r\n'
            'ORGANIZER;CN="Джон Доу":mailto:john.doe@example.org\r\n'
            'END:VEVENT\r\n'
        )

        self.assertEqual(vevent['ORGANIZER'].params['CN'],
                         'Джон Доу')

>>>>>>> 2c933838
    def test_escaping(self):
        # verify that escaped non safe chars are decoded correctly
        NON_SAFE_CHARS = ',\\;:'
        for char in NON_SAFE_CHARS:
            cn_escaped = "Society\\%s 2014" % char
            cn_decoded = "Society%s 2014" % char
            vevent = Event.from_ical(
                'BEGIN:VEVENT\r\n'
                'ORGANIZER;CN=%s:that\r\n'
                'END:VEVENT\r\n' % cn_escaped
            )
            self.assertEqual(vevent['ORGANIZER'].params['CN'], cn_decoded)

        vevent = Event.from_ical(
            'BEGIN:VEVENT\r\n'
            'ORGANIZER;CN=that\\, that\\; %th%%at%\\\\ that\\:'
            ':это\\, то\\; that\\\\ %th%%at%\\:\r\n'
            'END:VEVENT\r\n'
        )
        self.assertEqual(
            vevent['ORGANIZER'].params['CN'],
            r'that, that; %th%%at%\ that:'
        )
        self.assertEqual(
            vevent['ORGANIZER'].to_ical().decode('utf-8'),
            'это, то; that\\ %th%%at%:'
        )

    def test_parse_and_access_property_params(self):
        """Parse an ics string and access some property parameters then.
        This is a follow-up of a question received per email.

        """
        ics = """BEGIN:VCALENDAR
VERSION:2.0
PRODID://RESEARCH IN MOTION//BIS 3.0
METHOD:REQUEST
BEGIN:VEVENT
SEQUENCE:2
X-RIM-REVISION:0
SUMMARY:Test meeting from BB
X-MICROSOFT-CDO-ALLDAYEVENT:TRUE
CLASS:PUBLIC
ATTENDEE;PARTSTAT=NEEDS-ACTION;RSVP=TRUE;CN="RembrandXS":MAILTO:rembrand@xs4all.nl
ATTENDEE;PARTSTAT=NEEDS-ACTION;RSVP=TRUE;CN="RembrandDX":MAILTO:rembrand@daxlab.com
ATTENDEE;PARTSTAT=NEEDS-ACTION;RSVP=TRUE;CN="RembrandSB":MAILTO:rembspam@xs4all.nl
UID:XRIMCAL-628059586-522954492-9750559
DTSTART;VALUE=DATE:20120814
DTEND;VALUE=DATE:20120815
DESCRIPTION:Test meeting from BB
DTSTAMP:20120813T151458Z
ORGANIZER:mailto:rembrand@daxlab.com
END:VEVENT
END:VCALENDAR"""

        cal = icalendar.Calendar.from_ical(ics)
        event = cal.walk("VEVENT")[0]
        event['attendee'][0]
        self.assertEqual(event['attendee'][0].to_ical(),
                         b'MAILTO:rembrand@xs4all.nl')
        self.assertEqual(event['attendee'][0].params.to_ical(),
                         b'CN=RembrandXS;PARTSTAT=NEEDS-ACTION;RSVP=TRUE')
        self.assertEqual(event['attendee'][0].params['cn'], 'RembrandXS')

    def test_repr(self):
        """Test correct class representation.
        """
        it = Parameters(parameter1='Value1')
        self.assertTrue(
            re.match(r"Parameters\({u?'PARAMETER1': u?'Value1'}\)", str(it))
        )<|MERGE_RESOLUTION|>--- conflicted
+++ resolved
@@ -89,50 +89,6 @@
         ical2 = Calendar.from_ical(ical_str)
         self.assertEqual(ical2.get('ORGANIZER').params.get('CN'), 'Doe, John')
 
-<<<<<<< HEAD
-    def test_quoting(self):
-        # not double-quoted
-        self._test_quoting("Aramis", 'Aramis')
-        # if a space is present - enclose in double quotes
-        self._test_quoting("Aramis Alameda", '"Aramis Alameda"')
-        # a single quote in parameter value - double quote the value
-        self._test_quoting("Aramis d'Alameda", '"Aramis d\'Alameda"')
-        # double quote is replaced with single quote
-        self._test_quoting("Aramis d\"Alameda", '"Aramis d\'Alameda"')
-        self._test_quoting("Арамис д'Аламеда", '"Арамис д\'Аламеда"')
-
-    def _test_quoting(self, cn_param, cn_quoted):
-        """
-        @param cn_param: CN parameter value to test for quoting
-        @param cn_quoted: expected quoted parameter in icalendar format
-        """
-        vevent = Event()
-        attendee = vCalAddress('test@mail.com')
-        attendee.params['CN'] = cn_param
-        vevent.add('ATTENDEE', attendee)
-        self.assertEqual(
-            vevent.to_ical(),
-            b'BEGIN:VEVENT\r\nATTENDEE;CN=' + cn_quoted.encode('utf-8') +
-            b':test@mail.com\r\nEND:VEVENT\r\n'
-        )
-
-=======
-    def test_unicode_param(self):
-        cal_address = vCalAddress('mailto:john.doe@example.org')
-        cal_address.params["CN"] = "Джон Доу"
-        vevent = Event()
-        vevent['ORGANIZER'] = cal_address
-        self.assertEqual(
-            vevent.to_ical().decode('utf-8'),
-            'BEGIN:VEVENT\r\n'
-            'ORGANIZER;CN="Джон Доу":mailto:john.doe@example.org\r\n'
-            'END:VEVENT\r\n'
-        )
-
-        self.assertEqual(vevent['ORGANIZER'].params['CN'],
-                         'Джон Доу')
-
->>>>>>> 2c933838
     def test_escaping(self):
         # verify that escaped non safe chars are decoded correctly
         NON_SAFE_CHARS = ',\\;:'
