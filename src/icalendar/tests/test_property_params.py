import pytest
from icalendar import Calendar, Event, Parameters, vCalAddress

import unittest
import icalendar
import re

@pytest.mark.parametrize('parameter, expected', [
    # Simple parameter:value pair
    (Parameters(parameter1='Value1'), b'PARAMETER1=Value1'),
    # Parameter with list of values must be separated by comma
    (Parameters({'parameter1': ['Value1', 'Value2']}), b'PARAMETER1=Value1,Value2'),
    # Multiple parameters must be separated by a semicolon
    (Parameters({'RSVP': 'TRUE', 'ROLE': 'REQ-PARTICIPANT'}), b'ROLE=REQ-PARTICIPANT;RSVP=TRUE'),
    # Parameter values containing ',;:' must be double quoted
    (Parameters({'ALTREP': 'http://www.wiz.org'}), b'ALTREP="http://www.wiz.org"'),
    # list items must be quoted separately
    (Parameters({'MEMBER': ['MAILTO:projectA@host.com',
                                   'MAILTO:projectB@host.com']}),
     b'MEMBER="MAILTO:projectA@host.com","MAILTO:projectB@host.com"'),
    (Parameters({'parameter1': 'Value1',
                        'parameter2': ['Value2', 'Value3'],
                        'ALTREP': ['http://www.wiz.org', 'value4']}),
     b'ALTREP="http://www.wiz.org",value4;PARAMETER1=Value1;PARAMETER2=Value2,Value3'),
    # Including empty strings
    (Parameters({'PARAM': ''}), b'PARAM='),
    # We can also parse parameter strings
    (Parameters({'MEMBER': ['MAILTO:projectA@host.com',
                                   'MAILTO:projectB@host.com']}),
     b'MEMBER="MAILTO:projectA@host.com","MAILTO:projectB@host.com"'),
    # We can also parse parameter strings
    (Parameters({'PARAMETER1': 'Value1',
                 'ALTREP': ['http://www.wiz.org', 'value4'],
                 'PARAMETER2': ['Value2', 'Value3']}),
     b'ALTREP="http://www.wiz.org",value4;PARAMETER1=Value1;PARAMETER2=Value2,Value3'),
])
def test_parameter_to_ical_is_inverse_of_from_ical(parameter, expected):
    assert parameter.to_ical() == expected
    assert Parameters.from_ical(expected.decode('utf-8')) == parameter

def test_parse_parameter_string_without_quotes():
    assert Parameters.from_ical('PARAM1=Value 1;PARA2=Value 2') == Parameters({'PARAM1': 'Value 1', 'PARA2': 'Value 2'})

def test_parametr_is_case_insensitive():
    parameter = Parameters(parameter1='Value1')
    assert parameter['parameter1'] == parameter['PARAMETER1'] == parameter['PaRaMeTer1']

def test_parameter_keys_are_uppercase():
    parameter = Parameters(parameter1='Value1')
    assert list(parameter.keys()) == ['PARAMETER1']

@pytest.mark.parametrize('cn_param, cn_quoted', [
    # not double-quoted
    ('Aramis', 'Aramis'),
    # if a space is present - enclose in double quotes
    ('Aramis Alameda', '"Aramis Alameda"'),
    # a single quote in parameter value - double quote the value
    ('Aramis d\'Alameda', '"Aramis d\'Alameda"'),
    ('Арамис д\'Аламеда', '"Арамис д\'Аламеда"'),
    # double quote is replaced with single quote
    ('Aramis d\"Alameda', '"Aramis d\'Alameda"'),
])
def test_quoting(cn_param, cn_quoted):
    event = Event()
    attendee = vCalAddress('test@example.com')
    attendee.params['CN'] = cn_param
    event.add('ATTENDEE', attendee)
    assert f'ATTENDEE;CN={cn_quoted}:test@example.com' in event.to_ical().decode('utf-8')

class TestPropertyParams(unittest.TestCase):

    def test_property_params(self):
        # Property parameters with values containing a COLON character, a
        # SEMICOLON character or a COMMA character MUST be placed in quoted
        # text.
        cal_address = vCalAddress('mailto:john.doe@example.org')
        cal_address.params["CN"] = "Doe, John"
        ical = Calendar()
        ical.add('organizer', cal_address)

        ical_str = Calendar.to_ical(ical)
        exp_str = b"""BEGIN:VCALENDAR\r\nORGANIZER;CN="Doe, John":"""\
                  b"""mailto:john.doe@example.org\r\nEND:VCALENDAR\r\n"""

        self.assertEqual(ical_str, exp_str)

        # other way around: ensure the property parameters can be restored from
        # an icalendar string.
        ical2 = Calendar.from_ical(ical_str)
        self.assertEqual(ical2.get('ORGANIZER').params.get('CN'), 'Doe, John')

<<<<<<< HEAD
    def test_unicode_param(self):
        cal_address = vCalAddress('mailto:john.doe@example.org')
        cal_address.params["CN"] = "Джон Доу"
        vevent = Event()
        vevent['ORGANIZER'] = cal_address
        self.assertEqual(
            vevent.to_ical().decode('utf-8'),
            'BEGIN:VEVENT\r\n'
            'ORGANIZER;CN="Джон Доу":mailto:john.doe@example.org\r\n'
            'END:VEVENT\r\n'
        )

        self.assertEqual(vevent['ORGANIZER'].params['CN'],
                         'Джон Доу')
=======
    def test_escaping(self):
        # verify that escaped non safe chars are decoded correctly
        NON_SAFE_CHARS = ',\\;:'
        for char in NON_SAFE_CHARS:
            cn_escaped = "Society\\%s 2014" % char
            cn_decoded = "Society%s 2014" % char
            vevent = Event.from_ical(
                'BEGIN:VEVENT\r\n'
                'ORGANIZER;CN=%s:that\r\n'
                'END:VEVENT\r\n' % cn_escaped
            )
            self.assertEqual(vevent['ORGANIZER'].params['CN'], cn_decoded)

        vevent = Event.from_ical(
            'BEGIN:VEVENT\r\n'
            'ORGANIZER;CN=that\\, that\\; %th%%at%\\\\ that\\:'
            ':это\\, то\\; that\\\\ %th%%at%\\:\r\n'
            'END:VEVENT\r\n'
        )
        self.assertEqual(
            vevent['ORGANIZER'].params['CN'],
            r'that, that; %th%%at%\ that:'
        )
        self.assertEqual(
            vevent['ORGANIZER'].to_ical().decode('utf-8'),
            'это, то; that\\ %th%%at%:'
        )
>>>>>>> 0607510d

    def test_parse_and_access_property_params(self):
        """Parse an ics string and access some property parameters then.
        This is a follow-up of a question received per email.

        """
        ics = """BEGIN:VCALENDAR
VERSION:2.0
PRODID://RESEARCH IN MOTION//BIS 3.0
METHOD:REQUEST
BEGIN:VEVENT
SEQUENCE:2
X-RIM-REVISION:0
SUMMARY:Test meeting from BB
X-MICROSOFT-CDO-ALLDAYEVENT:TRUE
CLASS:PUBLIC
ATTENDEE;PARTSTAT=NEEDS-ACTION;RSVP=TRUE;CN="RembrandXS":MAILTO:rembrand@xs4all.nl
ATTENDEE;PARTSTAT=NEEDS-ACTION;RSVP=TRUE;CN="RembrandDX":MAILTO:rembrand@daxlab.com
ATTENDEE;PARTSTAT=NEEDS-ACTION;RSVP=TRUE;CN="RembrandSB":MAILTO:rembspam@xs4all.nl
UID:XRIMCAL-628059586-522954492-9750559
DTSTART;VALUE=DATE:20120814
DTEND;VALUE=DATE:20120815
DESCRIPTION:Test meeting from BB
DTSTAMP:20120813T151458Z
ORGANIZER:mailto:rembrand@daxlab.com
END:VEVENT
END:VCALENDAR"""

        cal = icalendar.Calendar.from_ical(ics)
        event = cal.walk("VEVENT")[0]
        event['attendee'][0]
        self.assertEqual(event['attendee'][0].to_ical(),
                         b'MAILTO:rembrand@xs4all.nl')
        self.assertEqual(event['attendee'][0].params.to_ical(),
                         b'CN=RembrandXS;PARTSTAT=NEEDS-ACTION;RSVP=TRUE')
        self.assertEqual(event['attendee'][0].params['cn'], 'RembrandXS')

    def test_repr(self):
        """Test correct class representation.
        """
        it = Parameters(parameter1='Value1')
        self.assertTrue(
            re.match(r"Parameters\({u?'PARAMETER1': u?'Value1'}\)", str(it))
        )<|MERGE_RESOLUTION|>--- conflicted
+++ resolved
@@ -89,51 +89,6 @@
         ical2 = Calendar.from_ical(ical_str)
         self.assertEqual(ical2.get('ORGANIZER').params.get('CN'), 'Doe, John')
 
-<<<<<<< HEAD
-    def test_unicode_param(self):
-        cal_address = vCalAddress('mailto:john.doe@example.org')
-        cal_address.params["CN"] = "Джон Доу"
-        vevent = Event()
-        vevent['ORGANIZER'] = cal_address
-        self.assertEqual(
-            vevent.to_ical().decode('utf-8'),
-            'BEGIN:VEVENT\r\n'
-            'ORGANIZER;CN="Джон Доу":mailto:john.doe@example.org\r\n'
-            'END:VEVENT\r\n'
-        )
-
-        self.assertEqual(vevent['ORGANIZER'].params['CN'],
-                         'Джон Доу')
-=======
-    def test_escaping(self):
-        # verify that escaped non safe chars are decoded correctly
-        NON_SAFE_CHARS = ',\\;:'
-        for char in NON_SAFE_CHARS:
-            cn_escaped = "Society\\%s 2014" % char
-            cn_decoded = "Society%s 2014" % char
-            vevent = Event.from_ical(
-                'BEGIN:VEVENT\r\n'
-                'ORGANIZER;CN=%s:that\r\n'
-                'END:VEVENT\r\n' % cn_escaped
-            )
-            self.assertEqual(vevent['ORGANIZER'].params['CN'], cn_decoded)
-
-        vevent = Event.from_ical(
-            'BEGIN:VEVENT\r\n'
-            'ORGANIZER;CN=that\\, that\\; %th%%at%\\\\ that\\:'
-            ':это\\, то\\; that\\\\ %th%%at%\\:\r\n'
-            'END:VEVENT\r\n'
-        )
-        self.assertEqual(
-            vevent['ORGANIZER'].params['CN'],
-            r'that, that; %th%%at%\ that:'
-        )
-        self.assertEqual(
-            vevent['ORGANIZER'].to_ical().decode('utf-8'),
-            'это, то; that\\ %th%%at%:'
-        )
->>>>>>> 0607510d
-
     def test_parse_and_access_property_params(self):
         """Parse an ics string and access some property parameters then.
         This is a follow-up of a question received per email.
