--- conflicted
+++ resolved
@@ -14,29 +14,6 @@
     from backports import zoneinfo
 
 class TestIssues(unittest.TestCase):
-<<<<<<< HEAD
-    def test_issue_53(self):
-        """Issue #53 - Parsing failure on some descriptions?
-        https://github.com/collective/icalendar/issues/53
-        """
-
-        directory = os.path.dirname(__file__)
-        ics = open(os.path.join(directory, 'issue_53_parsing_failure.ics'),
-                   'rb')
-        cal = icalendar.Calendar.from_ical(ics.read())
-        ics.close()
-
-        event = cal.walk('VEVENT')[0]
-        desc = event.get('DESCRIPTION')
-        self.assertTrue(b'July 12 at 6:30 PM' in desc.to_ical())
-
-        timezones = cal.walk('VTIMEZONE')
-        self.assertEqual(len(timezones), 1)
-        tz = timezones[0]
-        self.assertEqual(tz['tzid'].to_ical(), b"America/New_York")
-
-=======
->>>>>>> 11591c0e
     def test_issue_55(self):
         """Issue #55 - Parse error on utc-offset with seconds value
         https://github.com/collective/icalendar/issues/55
