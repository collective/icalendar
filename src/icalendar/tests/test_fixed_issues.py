from icalendar.parser_tools import to_unicode
import unittest

import datetime
import icalendar
import os
import pytz


class TestIssues(unittest.TestCase):

    def test_issue_53(self):
        """Issue #53 - Parsing failure on some descriptions?
        https://github.com/collective/icalendar/issues/53
        """

        directory = os.path.dirname(__file__)
        ics = open(os.path.join(directory, 'issue_53_parsing_failure.ics'),
                   'rb')
        cal = icalendar.Calendar.from_ical(ics.read())
        ics.close()

        event = cal.walk('VEVENT')[0]
        desc = event.get('DESCRIPTION')
        self.assertTrue(b'July 12 at 6:30 PM' in desc.to_ical())

        timezones = cal.walk('VTIMEZONE')
        self.assertEqual(len(timezones), 1)
        tz = timezones[0]
        self.assertEqual(tz['tzid'].to_ical(), b"America/New_York")

    def test_issue_55(self):
        """Issue #55 - Parse error on utc-offset with seconds value
        https://github.com/collective/icalendar/issues/55
        """
        ical_str = """BEGIN:VTIMEZONE
TZID:America/Los Angeles
BEGIN:STANDARD
DTSTART:18831118T120702
RDATE:18831118T120702
TZNAME:PST
TZOFFSETFROM:-075258
TZOFFSETTO:-0800
END:STANDARD
END:VTIMEZONE"""

        tz = icalendar.Timezone.from_ical(ical_str)
        self.assertEqual(
            tz.to_ical(),
            b'BEGIN:VTIMEZONE\r\nTZID:America/Los Angeles\r\n'
            b'BEGIN:STANDARD\r\n'
            b'DTSTART:18831118T120702\r\nRDATE:18831118T120702\r\nTZNAME:PST'
            b'\r\nTZOFFSETFROM:-075258\r\nTZOFFSETTO:-0800\r\n'
            b'END:STANDARD\r\n'
            b'END:VTIMEZONE\r\n')

    def test_issue_58(self):
        """Issue #58 - TZID on UTC DATE-TIMEs
        https://github.com/collective/icalendar/issues/58
        """

        # According to RFC 2445: "The TZID property parameter MUST NOT be
        # applied to DATE-TIME or TIME properties whose time values are
        # specified in UTC."

        event = icalendar.Event()
        dt = pytz.utc.localize(datetime.datetime(2012, 7, 16, 0, 0, 0))
        event.add('dtstart', dt)
        self.assertEqual(
            event.to_ical(),
            b"BEGIN:VEVENT\r\n"
            b"DTSTART;VALUE=DATE-TIME:20120716T000000Z\r\n"
            b"END:VEVENT\r\n"
        )

    def test_issue_64(self):
        """Issue #64 - Event.to_ical() fails for unicode strings
        https://github.com/collective/icalendar/issues/64
        """

        # Non-unicode characters
        event = icalendar.Event()
        event.add("dtstart", datetime.datetime(2012, 9, 3, 0, 0, 0))
        event.add("summary", "abcdef")
        self.assertEqual(
            event.to_ical(),
            b"BEGIN:VEVENT\r\nSUMMARY:abcdef\r\nDTSTART;VALUE=DATE-TIME:"
            b"20120903T000000\r\nEND:VEVENT\r\n"
        )

        # Unicode characters
        event = icalendar.Event()
        event.add("dtstart", datetime.datetime(2012, 9, 3, 0, 0, 0))
        event.add("summary", "åäö")
        self.assertEqual(
            event.to_ical(),
            b"BEGIN:VEVENT\r\nSUMMARY:\xc3\xa5\xc3\xa4\xc3\xb6\r\n"
            b"DTSTART;VALUE=DATE-TIME:20120903T000000\r\nEND:VEVENT\r\n"
        )

    def test_issue_70(self):
        """Issue #70 - e.decode("RRULE") causes Attribute Error
        https://github.com/collective/icalendar/issues/70
        """

        ical_str = """BEGIN:VEVENT
CREATED:20081114T072804Z
UID:D449CA84-00A3-4E55-83E1-34B58268853B
DTEND:20070220T180000
RRULE:FREQ=WEEKLY;INTERVAL=1;UNTIL=20070619T225959
TRANSP:OPAQUE
SUMMARY:Esb mellon phone conf
DTSTART:20070220T170000
DTSTAMP:20070221T095412Z
SEQUENCE:0
END:VEVENT"""

        cal = icalendar.Calendar.from_ical(ical_str)
        recur = cal.decoded("RRULE")
        self.assertIsInstance(recur, icalendar.vRecur)
        self.assertEqual(
            recur.to_ical(),
            b'FREQ=WEEKLY;UNTIL=20070619T225959;INTERVAL=1'
        )

    def test_issue_82(self):
        """Issue #82 - vBinary __repr__ called rather than to_ical from
                       container types
        https://github.com/collective/icalendar/issues/82
        """

        b = icalendar.vBinary('text')
        b.params['FMTTYPE'] = 'text/plain'
        self.assertEqual(b.to_ical(), b'dGV4dA==')
        e = icalendar.Event()
        e.add('ATTACH', b)
        self.assertEqual(
            e.to_ical(),
            b"BEGIN:VEVENT\r\nATTACH;ENCODING=BASE64;FMTTYPE=text/plain;"
            b"VALUE=BINARY:dGV4dA==\r\nEND:VEVENT\r\n"
        )

    def test_issue_100(self):
        """Issue #100 - Transformed doctests into unittests, Test fixes and
                        cleanup.
        https://github.com/collective/icalendar/pull/100
        """

        ical_content = "BEGIN:VEVENT\r\nSUMMARY;LANGUAGE=ru:te\r\nEND:VEVENT"
        icalendar.Event.from_ical(ical_content).to_ical()

    def test_issue_101(self):
        """Issue #101 - icalendar is choking on umlauts in ORGANIZER

        https://github.com/collective/icalendar/issues/101
        """
        ical_str = r"""BEGIN:VCALENDAR
VERSION:2.0
X-WR-CALNAME:Kalender von acme\, admin
PRODID:-//The Horde Project//Horde_iCalendar Library\, Horde 3.3.5//EN
METHOD:PUBLISH
BEGIN:VEVENT
DTSTART:20130416T100000Z
DTEND:20130416T110000Z
DTSTAMP:20130416T092616Z
UID:20130416112341.10064jz0k4j7uem8@acmenet.de
CREATED:20130416T092341Z
LAST-MODIFIED:20130416T092341Z
SUMMARY:wichtiger termin 1
ORGANIZER;CN="acme, ädmin":mailto:adm-acme@mydomain.de
LOCATION:im büro
CLASS:PUBLIC
STATUS:CONFIRMED
TRANSP:OPAQUE
END:VEVENT
END:VCALENDAR"""

        cal = icalendar.Calendar.from_ical(ical_str)
        org_cn = cal.walk('VEVENT')[0]['ORGANIZER'].params['CN']
        self.assertEqual(org_cn, 'acme, ädmin')

    def test_issue_104__ignore_exceptions(self):
        """
        Issue #104 - line parsing error in a VEVENT
        (which has ignore_exceptions). Should mark the event broken
        but not raise an exception.
        https://github.com/collective/icalendar/issues/104
        """
        ical_str = """
BEGIN:VEVENT
DTSTART:20140401T000000Z
DTEND:20140401T010000Z
DTSTAMP:20140401T000000Z
SUMMARY:Broken Eevnt
CLASS:PUBLIC
STATUS:CONFIRMED
TRANSP:OPAQUE
X
END:VEVENT"""
        event = icalendar.Calendar.from_ical(ical_str)
        self.assertTrue(isinstance(event, icalendar.Event))
        self.assertTrue(event.is_broken)  # REMOVE FOR NEXT MAJOR RELEASE
        self.assertEqual(
            event.errors,
            [(None, "Content line could not be parsed into parts: 'X': Invalid content line")]  # noqa
        )

    def test_issue_104__no_ignore_exceptions(self):
        """
        Issue #104 - line parsing error in a VCALENDAR
        (which doesn't have ignore_exceptions). Should raise an exception.
        """
        ical_str = """BEGIN:VCALENDAR
VERSION:2.0
METHOD:PUBLISH
BEGIN:VEVENT
DTSTART:20140401T000000Z
DTEND:20140401T010000Z
DTSTAMP:20140401T000000Z
SUMMARY:Broken Eevnt
CLASS:PUBLIC
STATUS:CONFIRMED
TRANSP:OPAQUE
END:VEVENT
X
END:VCALENDAR"""
        with self.assertRaises(ValueError):
            icalendar.Calendar.from_ical(ical_str)

    def test_issue_112(self):
        """Issue #112 - No timezone info on EXDATE
        https://github.com/collective/icalendar/issues/112
        """
        directory = os.path.dirname(__file__)
        path = os.path.join(directory,
                            'issue_112_missing_tzinfo_on_exdate.ics')
        with open(path, 'rb') as ics:
            cal = icalendar.Calendar.from_ical(ics.read())
            event = cal.walk('VEVENT')[0]

            event_ical = to_unicode(event.to_ical())  # Py3 str type doesn't
                                                      # support buffer API
            # General timezone aware dates in ical string
            self.assertTrue('DTSTART;TZID=America/New_York:20130907T120000'
                            in event_ical)
            self.assertTrue('DTEND;TZID=America/New_York:20130907T170000'
                            in event_ical)
            # Specific timezone aware exdates in ical string
            self.assertTrue('EXDATE;TZID=America/New_York:20131012T120000'
                            in event_ical)
            self.assertTrue('EXDATE;TZID=America/New_York:20131011T120000'
                            in event_ical)

            self.assertEqual(event['exdate'][0].dts[0].dt.tzname(), 'EDT')

    def test_issue_116(self):
        """Issue #116/#117 - How to add 'X-APPLE-STRUCTURED-LOCATION'
        https://github.com/collective/icalendar/issues/116
        https://github.com/collective/icalendar/issues/117
        """
        event = icalendar.Event()
        event.add(
            "X-APPLE-STRUCTURED-LOCATION",
            "geo:-33.868900,151.207000",
            parameters={
                "VALUE": "URI",
                "X-ADDRESS": "367 George Street Sydney CBD NSW 2000",
                "X-APPLE-RADIUS": "72",
                "X-TITLE": "367 George Street"
            }
        )
        self.assertEqual(
            event.to_ical(),
            b'BEGIN:VEVENT\r\nX-APPLE-STRUCTURED-LOCATION;VALUE=URI;'
            b'X-ADDRESS="367 George Street Sydney \r\n CBD NSW 2000";'
            b'X-APPLE-RADIUS=72;X-TITLE="367 George Street":'
            b'geo:-33.868900\r\n ,151.207000\r\nEND:VEVENT\r\n'
        )

        # roundtrip
        self.assertEqual(
            event.to_ical(),
            icalendar.Event.from_ical(event.to_ical()).to_ical()
        )

    def test_issue_142(self):
        """Issue #142 - Multivalued parameters
        This is needed for VCard 3.0.
        https://github.com/collective/icalendar/pull/142
        """
        from icalendar.parser import Contentline, Parameters

        ctl = Contentline.from_ical("TEL;TYPE=HOME,VOICE:000000000")

        self.assertEqual(
            ctl.parts(),
            ('TEL', Parameters({'TYPE': ['HOME', 'VOICE']}), '000000000'),
        )

    def test_issue_143(self):
        """Issue #143 - Allow dots in property names.
        Another vCard related issue.
        https://github.com/collective/icalendar/pull/143
        """
        from icalendar.parser import Contentline, Parameters

        ctl = Contentline.from_ical("ITEMADRNULLTHISISTHEADRESS08158SOMECITY12345.ADR:;;This is the Adress 08; Some City;;12345;Germany")  # nopep8
        self.assertEqual(
            ctl.parts(),
            ('ITEMADRNULLTHISISTHEADRESS08158SOMECITY12345.ADR',
             Parameters(),
             ';;This is the Adress 08; Some City;;12345;Germany'),
        )

        ctl2 = Contentline.from_ical("ITEMADRNULLTHISISTHEADRESS08158SOMECITY12345.X-ABLABEL:")  # nopep8
        self.assertEqual(
            ctl2.parts(),
            ('ITEMADRNULLTHISISTHEADRESS08158SOMECITY12345.X-ABLABEL',
             Parameters(),
             ''),
        )

    def test_issue_157(self):
        """Issue #157 - Recurring rules and trailing semicolons
        https://github.com/collective/icalendar/pull/157
        """
        # The trailing semicolon caused a problem
        ical_str = """BEGIN:VEVENT
DTSTART:20150325T101010
RRULE:FREQ=YEARLY;BYMONTH=11;BYDAY=1SU;
END:VEVENT"""

        cal = icalendar.Calendar.from_ical(ical_str)
        recur = cal.decoded("RRULE")
        self.assertIsInstance(recur, icalendar.vRecur)
        self.assertEqual(
            recur.to_ical(),
            b'FREQ=YEARLY;BYDAY=1SU;BYMONTH=11'
        )

    def test_issue_168(self):
        """Issue #168 - Parsing invalid icalendars fails without any warning
        https://github.com/collective/icalendar/issues/168
        """

        event_str = """
BEGIN:VCALENDAR
BEGIN:VEVENT
DTEND:20150905T100000Z
DTSTART:20150905T090000Z
X-APPLE-RADIUS=49.91307046514149
UID:123
END:VEVENT
END:VCALENDAR"""

        calendar = icalendar.Calendar.from_ical(event_str)
        self.assertEqual(
            calendar.to_ical(),
            b'BEGIN:VCALENDAR\r\nBEGIN:VEVENT\r\nDTSTART:20150905T090000Z\r\n'
            b'DTEND:20150905T100000Z\r\nUID:123\r\n'
            b'END:VEVENT\r\nEND:VCALENDAR\r\n'
        )

    def test_index_error_issue(self):
        """Found an issue where from_ical() would raise IndexError for
        properties without parent components.
        https://github.com/collective/icalendar/pull/179
        """

        with self.assertRaises(ValueError):
            icalendar.Calendar.from_ical('VERSION:2.0')

    def test_issue_178(self):
        """Issue #178 - A component with an unknown/invalid name is represented
        as one of the known components, the information about the original
        component name is lost.
        https://github.com/collective/icalendar/issues/178
        https://github.com/collective/icalendar/pull/180
        """

        # Parsing of a nonstandard component
        ical_str = '\r\n'.join(['BEGIN:MYCOMP', 'END:MYCOMP'])
        cal = icalendar.Calendar.from_ical(ical_str)
        self.assertEqual(cal.to_ical(),
                         b'BEGIN:MYCOMP\r\nEND:MYCOMP\r\n')

        # Nonstandard component inside other components, also has properties
        ical_str = '\r\n'.join(['BEGIN:VCALENDAR',
                                'BEGIN:UNKNOWN',
                                'UID:1234',
                                'END:UNKNOWN',
                                'END:VCALENDAR'])

        cal = icalendar.Calendar.from_ical(ical_str)
        self.assertEqual(cal.errors, [])
        self.assertEqual(cal.to_ical(),
                         b'BEGIN:VCALENDAR\r\nBEGIN:UNKNOWN\r\nUID:1234\r\n'
                         b'END:UNKNOWN\r\nEND:VCALENDAR\r\n')

        # Nonstandard component is able to contain other components
        ical_str = '\r\n'.join(['BEGIN:MYCOMPTOO',
                                'DTSTAMP:20150121T080000',
                                'BEGIN:VEVENT',
                                'UID:12345',
                                'DTSTART;VALUE=DATE:20150122',
                                'END:VEVENT',
                                'END:MYCOMPTOO'])
        cal = icalendar.Calendar.from_ical(ical_str)
        self.assertEqual(cal.errors, [])
        self.assertEqual(cal.to_ical(),
                         b'BEGIN:MYCOMPTOO\r\nDTSTAMP:20150121T080000\r\n'
                         b'BEGIN:VEVENT\r\nDTSTART;VALUE=DATE:20150122\r\nUID:12345\r\n'
                         b'END:VEVENT\r\nEND:MYCOMPTOO\r\n')

    def test_issue_184(self):
        """Issue #184 - Previous changes in code broke already broken
        representation of PERIOD values - in a new way"""

        ical_str = ['BEGIN:VEVENT',
                    'DTSTAMP:20150219T133000',
                    'DTSTART:20150219T133000',
                    'UID:1234567',
                    'RDATE;VALUE=PERIOD:20150219T133000/PT10H',
                    'END:VEVENT']

        event = icalendar.Event.from_ical('\r\n'.join(ical_str))
        self.assertEqual(event.errors, [])
        self.assertEqual(event.to_ical(),
                         b'BEGIN:VEVENT\r\nDTSTART:20150219T133000\r\n'
                         b'DTSTAMP:20150219T133000\r\nUID:1234567\r\n'
                         b'RDATE;VALUE=PERIOD:20150219T133000/PT10H\r\n'
                         b'END:VEVENT\r\n'
                         )

    def test_issue_237(self):
        """Issue #237 - Fail to parse timezone with non-ascii TZID"""

        ical_str = ['BEGIN:VCALENDAR',
                    'BEGIN:VTIMEZONE',
                    'TZID:(UTC-03:00) Brasília',
                    'BEGIN:STANDARD',
                    'TZNAME:Brasília standard',
                    'DTSTART:16010101T235959',
                    'TZOFFSETFROM:-0200',
                    'TZOFFSETTO:-0300',
                    'RRULE:FREQ=YEARLY;INTERVAL=1;BYDAY=3SA;BYMONTH=2',
                    'END:STANDARD',
                    'BEGIN:DAYLIGHT',
                    'TZNAME:Brasília daylight',
                    'DTSTART:16010101T235959',
                    'TZOFFSETFROM:-0300',
                    'TZOFFSETTO:-0200',
                    'RRULE:FREQ=YEARLY;INTERVAL=1;BYDAY=2SA;BYMONTH=10',
                    'END:DAYLIGHT',
                    'END:VTIMEZONE',
                    'BEGIN:VEVENT',
                    'DTSTART;TZID=\"(UTC-03:00) Brasília\":20170511T133000',
                    'DTEND;TZID=\"(UTC-03:00) Brasília\":20170511T140000',
                    'END:VEVENT',
                    'END:VCALENDAR',
                    ]

        cal = icalendar.Calendar.from_ical('\r\n'.join(ical_str))
        self.assertEqual(cal.errors, [])

        dtstart = cal.walk(name='VEVENT')[0].decoded("DTSTART")
        expected = pytz.timezone('America/Sao_Paulo').localize(datetime.datetime(2017, 5, 11, 13, 30))
        self.assertEqual(dtstart, expected)

        try:
            expected_zone = '(UTC-03:00) Brasília'
            expected_tzname = 'Brasília standard'
        except UnicodeEncodeError:
            expected_zone = '(UTC-03:00) Brasília'.encode('ascii', 'replace')
            expected_tzname = 'Brasília standard'.encode('ascii', 'replace')
        self.assertEqual(dtstart.tzinfo.zone, expected_zone)
        self.assertEqual(dtstart.tzname(), expected_tzname)

<<<<<<< HEAD
    def test_issue_187(self):
        """Issue 184: The property VALUE parameter is being ignored during
        parsing. Also, the types are not strong as the RFC 5545 requires."""

        orig_str = ['BEGIN:VEVENT',
                    'DTSTAMP:20150217T095800',
                    'DTSTART:20150408T120001',
                    'RDATE:20150408T120001',
                    'END:VEVENT'
                    ]
        ical_str = orig_str[:]
        # correct setup
        event = icalendar.Event.from_ical('\r\n'.join(ical_str))
        self.assertEqual(event.to_ical(),
                         b'BEGIN:VEVENT\r\n'
                         b'DTSTART:20150408T120001\r\n'
                         b'DTSTAMP:20150217T095800\r\n'
                         b'RDATE:20150408T120001\r\n'
                         b'END:VEVENT\r\n')
        self.assertEqual(event.errors, [])
        # correct setup with an unknown property
        ical_str.insert(4, 'MYPROP:200512,143022,064530')
        event = icalendar.Event.from_ical('\r\n'.join(ical_str))
        self.assertTrue(isinstance(event['MYPROP'], icalendar.vText))
        # correct setup with unknown property - VALUE is set
        ical_str[4] = 'MYPROP;VALUE=DATE-TIME:20050520T200505'
        event = icalendar.Event.from_ical('\r\n'.join(ical_str))
        self.assertTrue(isinstance(event['MYPROP'], icalendar.vDatetime))
        # wrong setup with unknown property when VALUE is set
        ical_str[4] = 'MYPROP;VALUE=TIME:20050520T200505'
        event = icalendar.Event.from_ical('\r\n'.join(ical_str))
        self.assertEqual(event.errors,
                         [('MYPROP', "Expected time, got: '20050520T200505'")])
        self.assertEqual(event['MYPROP'],
                         icalendar.prop.vText('20050520T200505'))

        # Wrong default property value (DATE instead of DATE-TIME)
        ical_str = orig_str[:]
        ical_str[2] = 'DTSTART:20150408'
        event = icalendar.Event.from_ical('\r\n'.join(ical_str))
        self.assertEqual(event.errors,
                         [('DTSTART', "Wrong datetime format '20150408'")])
        self.assertEqual(event['DTSTART'],
                         icalendar.prop.vText('20150408'))

        # -------- Wrong vDDDLists setups follow --------
        ical_str = orig_str[:]
        # DATE-TIME value at EXDATE with VALUE:DATE
        ical_str[3] = 'RDATE;VALUE=DATE:20150217T095800'
        event = icalendar.Event.from_ical('\r\n'.join(ical_str))
        self.assertEqual(event.errors,
                         [('RDATE', "Wrong date format '20150217T095800'")])
        self.assertEqual(event['RDATE'],
                         icalendar.prop.vText('20150217T095800'))

        ical_str[3] = ('RDATE;FMTTYPE=text/plain;ENCODING=BASE64;VALUE=BINARY:'
                       'c3RsYXo=')
        event = icalendar.Event.from_ical('\r\n'.join(ical_str))
        self.assertEqual(event.errors,
                         [('RDATE', "The VALUE parameter of RDATE property "
                                    "is not supported: 'BINARY'")])
        self.assertEqual(event['RDATE'],
                         icalendar.prop.vText('c3RsYXo='))
        self.assertEqual(event['RDATE'].params,
                         {'VALUE': 'BINARY', 'ENCODING': 'BASE64',
                          'FMTTYPE': 'text/plain'})

    def test_pr_196__1(self):
        """Test case from comment
        https://github.com/collective/icalendar/pull/196#issuecomment-317485774
        """
        event = icalendar.Event()
        event.add('DTSTART', datetime.date(2021, 10, 12))
        self.assertEqual(
            event.to_ical(),
            b'BEGIN:VEVENT\r\nDTSTART;VALUE=DATE:20211012\r\nEND:VEVENT\r\n'
        )

    def test_pr_196__2(self):
        """Test case from comment
        https://github.com/collective/icalendar/pull/196#issuecomment-318034052
        """
        event = icalendar.Event()
        event.add('DURATION', datetime.timedelta(hours=2))
        self.assertEqual(event["DURATION"].td, datetime.timedelta(seconds=7200)) # Official API
        self.assertEqual(event["DURATION"].dt, datetime.timedelta(seconds=7200)) # Backwards compatibility
=======
    def test_issue_345(self):
        """Issue #345 - Why is tools.UIDGenerator a class (that must be instantiated) instead of a module? """
        uid1 = icalendar.tools.UIDGenerator.uid()
        uid2 = icalendar.tools.UIDGenerator.uid('test.test')
        uid3 = icalendar.tools.UIDGenerator.uid(unique='123')
        uid4 = icalendar.tools.UIDGenerator.uid('test.test', '123')

        self.assertEqual(uid1.split('@')[1], 'example.com')
        self.assertEqual(uid2.split('@')[1], 'test.test')
        self.assertEqual(uid3.split('-')[1], '123@example.com')
        self.assertEqual(uid4.split('-')[1], '123@test.test')
        
>>>>>>> c659c45e
<|MERGE_RESOLUTION|>--- conflicted
+++ resolved
@@ -476,7 +476,6 @@
         self.assertEqual(dtstart.tzinfo.zone, expected_zone)
         self.assertEqual(dtstart.tzname(), expected_tzname)
 
-<<<<<<< HEAD
     def test_issue_187(self):
         """Issue 184: The property VALUE parameter is being ignored during
         parsing. Also, the types are not strong as the RFC 5545 requires."""
@@ -563,7 +562,7 @@
         event.add('DURATION', datetime.timedelta(hours=2))
         self.assertEqual(event["DURATION"].td, datetime.timedelta(seconds=7200)) # Official API
         self.assertEqual(event["DURATION"].dt, datetime.timedelta(seconds=7200)) # Backwards compatibility
-=======
+
     def test_issue_345(self):
         """Issue #345 - Why is tools.UIDGenerator a class (that must be instantiated) instead of a module? """
         uid1 = icalendar.tools.UIDGenerator.uid()
@@ -575,5 +574,3 @@
         self.assertEqual(uid2.split('@')[1], 'test.test')
         self.assertEqual(uid3.split('-')[1], '123@example.com')
         self.assertEqual(uid4.split('-')[1], '123@test.test')
-        
->>>>>>> c659c45e
