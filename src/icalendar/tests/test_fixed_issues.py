--- conflicted
+++ resolved
@@ -13,100 +13,6 @@
     from backports import zoneinfo
 
 class TestIssues(unittest.TestCase):
-<<<<<<< HEAD
-    def test_issue_55(self):
-        """Issue #55 - Parse error on utc-offset with seconds value
-        https://github.com/collective/icalendar/issues/55
-        """
-        ical_str = """BEGIN:VTIMEZONE
-TZID:America/Los Angeles
-BEGIN:STANDARD
-DTSTART:18831118T120702
-RDATE:18831118T120702
-TZNAME:PST
-TZOFFSETFROM:-075258
-TZOFFSETTO:-0800
-END:STANDARD
-END:VTIMEZONE"""
-
-        tz = icalendar.Timezone.from_ical(ical_str)
-        self.assertEqual(
-            tz.to_ical(),
-            b'BEGIN:VTIMEZONE\r\nTZID:America/Los Angeles\r\n'
-            b'BEGIN:STANDARD\r\n'
-            b'DTSTART:18831118T120702\r\nRDATE:18831118T120702\r\nTZNAME:PST'
-            b'\r\nTZOFFSETFROM:-075258\r\nTZOFFSETTO:-0800\r\n'
-            b'END:STANDARD\r\n'
-            b'END:VTIMEZONE\r\n')
-
-    def test_issue_64(self):
-        """Issue #64 - Event.to_ical() fails for unicode strings
-        https://github.com/collective/icalendar/issues/64
-        """
-
-        # Non-unicode characters
-        event = icalendar.Event()
-        event.add("dtstart", datetime.datetime(2012, 9, 3, 0, 0, 0))
-        event.add("summary", "abcdef")
-        self.assertEqual(
-            event.to_ical(),
-            b"BEGIN:VEVENT\r\nSUMMARY:abcdef\r\nDTSTART;VALUE=DATE-TIME:"
-            b"20120903T000000\r\nEND:VEVENT\r\n"
-        )
-
-        # Unicode characters
-        event = icalendar.Event()
-        event.add("dtstart", datetime.datetime(2012, 9, 3, 0, 0, 0))
-        event.add("summary", "åäö")
-        self.assertEqual(
-            event.to_ical(),
-            b"BEGIN:VEVENT\r\nSUMMARY:\xc3\xa5\xc3\xa4\xc3\xb6\r\n"
-            b"DTSTART;VALUE=DATE-TIME:20120903T000000\r\nEND:VEVENT\r\n"
-        )
-
-    def test_issue_70(self):
-        """Issue #70 - e.decode("RRULE") causes Attribute Error
-        https://github.com/collective/icalendar/issues/70
-        """
-
-        ical_str = """BEGIN:VEVENT
-CREATED:20081114T072804Z
-UID:D449CA84-00A3-4E55-83E1-34B58268853B
-DTEND:20070220T180000
-RRULE:FREQ=WEEKLY;INTERVAL=1;UNTIL=20070619T225959
-TRANSP:OPAQUE
-SUMMARY:Esb mellon phone conf
-DTSTART:20070220T170000
-DTSTAMP:20070221T095412Z
-SEQUENCE:0
-END:VEVENT"""
-
-        cal = icalendar.Calendar.from_ical(ical_str)
-        recur = cal.decoded("RRULE")
-        self.assertIsInstance(recur, icalendar.vRecur)
-        self.assertEqual(
-            recur.to_ical(),
-            b'FREQ=WEEKLY;UNTIL=20070619T225959;INTERVAL=1'
-=======
-    def test_issue_58(self):
-        """Issue #58 - TZID on UTC DATE-TIMEs
-        https://github.com/collective/icalendar/issues/58
-        """
-
-        # According to RFC 2445: "The TZID property parameter MUST NOT be
-        # applied to DATE-TIME or TIME properties whose time values are
-        # specified in UTC."
-
-        event = icalendar.Event()
-        dt = pytz.utc.localize(datetime.datetime(2012, 7, 16, 0, 0, 0))
-        event.add('dtstart', dt)
-        self.assertEqual(
-            event.to_ical(),
-            b"BEGIN:VEVENT\r\n"
-            b"DTSTART;VALUE=DATE-TIME:20120716T000000Z\r\n"
-            b"END:VEVENT\r\n"
->>>>>>> 6827f7cf
-        )
 
     def test_issue_82(self):
         """Issue #82 - vBinary __repr__ called rather than to_ical from
@@ -299,30 +205,4 @@
             expected_zone = '(UTC-03:00) Brasília'.encode('ascii', 'replace')
             expected_tzname = 'Brasília standard'.encode('ascii', 'replace')
         self.assertEqual(dtstart.tzinfo.zone, expected_zone)
-        self.assertEqual(dtstart.tzname(), expected_tzname)
-
-<<<<<<< HEAD
-    def test_issue_345(self):
-        """Issue #345 - Why is tools.UIDGenerator a class (that must be instantiated) instead of a module? """
-        uid1 = icalendar.tools.UIDGenerator.uid()
-        uid2 = icalendar.tools.UIDGenerator.uid('test.test')
-        uid3 = icalendar.tools.UIDGenerator.uid(unique='123')
-        uid4 = icalendar.tools.UIDGenerator.uid('test.test', '123')
-
-        self.assertEqual(uid1.split('@')[1], 'example.com')
-        self.assertEqual(uid2.split('@')[1], 'test.test')
-        self.assertEqual(uid3.split('-')[1], '123@example.com')
-        self.assertEqual(uid4.split('-')[1], '123@test.test')
-=======
-@pytest.mark.parametrize("zone", [
-    pytz.utc,
-    zoneinfo.ZoneInfo('UTC'),
-    pytz.timezone('UTC'),
-    tz.UTC,
-    tz.gettz('UTC')])
-def test_issue_335_identify_UTC(zone):
-    myevent = icalendar.Event()
-    dt = datetime.datetime(2021, 11, 17, 15, 9, 15)
-    myevent.add('dtstart', dt.astimezone(zone))
-    assert 'DTSTART;VALUE=DATE-TIME:20211117T150915Z' in myevent.to_ical().decode('ASCII')
->>>>>>> 6827f7cf
+        self.assertEqual(dtstart.tzname(), expected_tzname)