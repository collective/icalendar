import unittest

import datetime
import icalendar
import os
import pytz
import pytest
from dateutil import tz

try:
    import zoneinfo
except ModuleNotFoundError:
    from backports import zoneinfo

class TestIssues(unittest.TestCase):

    def test_issue_82(self):
        """Issue #82 - vBinary __repr__ called rather than to_ical from
                       container types
        https://github.com/collective/icalendar/issues/82
        """

        b = icalendar.vBinary('text')
        b.params['FMTTYPE'] = 'text/plain'
        self.assertEqual(b.to_ical(), b'dGV4dA==')
        e = icalendar.Event()
        e.add('ATTACH', b)
        self.assertEqual(
            e.to_ical(),
            b"BEGIN:VEVENT\r\nATTACH;ENCODING=BASE64;FMTTYPE=text/plain;"
            b"VALUE=BINARY:dGV4dA==\r\nEND:VEVENT\r\n"
        )

    def test_issue_116(self):
        """Issue #116/#117 - How to add 'X-APPLE-STRUCTURED-LOCATION'
        https://github.com/collective/icalendar/issues/116
        https://github.com/collective/icalendar/issues/117
        """
        event = icalendar.Event()
        event.add(
            "X-APPLE-STRUCTURED-LOCATION",
            "geo:-33.868900,151.207000",
            parameters={
                "VALUE": "URI",
                "X-ADDRESS": "367 George Street Sydney CBD NSW 2000",
                "X-APPLE-RADIUS": "72",
                "X-TITLE": "367 George Street"
            }
        )
        self.assertEqual(
            event.to_ical(),
            b'BEGIN:VEVENT\r\nX-APPLE-STRUCTURED-LOCATION;VALUE=URI;'
            b'X-ADDRESS="367 George Street Sydney \r\n CBD NSW 2000";'
            b'X-APPLE-RADIUS=72;X-TITLE="367 George Street":'
            b'geo:-33.868900\r\n \\,151.207000\r\nEND:VEVENT\r\n'
        )

        # roundtrip
        self.assertEqual(
            event.to_ical(),
            icalendar.Event.from_ical(event.to_ical()).to_ical()
        )

<<<<<<< HEAD
    def test_issue_142(self):
        """Issue #142 - Multivalued parameters
        This is needed for VCard 3.0.
        https://github.com/collective/icalendar/pull/142
        """
        from icalendar.parser import Contentline, Parameters

        ctl = Contentline.from_ical("TEL;TYPE=HOME,VOICE:000000000")

        self.assertEqual(
            ctl.parts(),
            ('TEL', Parameters({'TYPE': ['HOME', 'VOICE']}), '000000000'),
        )

    def test_issue_143(self):
        """Issue #143 - Allow dots in property names.
        Another vCard related issue.
        https://github.com/collective/icalendar/pull/143
        """
        from icalendar.parser import Contentline, Parameters

        ctl = Contentline.from_ical("ITEMADRNULLTHISISTHEADRESS08158SOMECITY12345.ADR:;;This is the Adress 08; Some City;;12345;Germany")  # nopep8
        self.assertEqual(
            ctl.parts(),
            ('ITEMADRNULLTHISISTHEADRESS08158SOMECITY12345.ADR',
             Parameters(),
             ';;This is the Adress 08; Some City;;12345;Germany'),
        )

        ctl2 = Contentline.from_ical("ITEMADRNULLTHISISTHEADRESS08158SOMECITY12345.X-ABLABEL:")  # nopep8
        self.assertEqual(
            ctl2.parts(),
            ('ITEMADRNULLTHISISTHEADRESS08158SOMECITY12345.X-ABLABEL',
             Parameters(),
             ''),
        )

    def test_issue_157(self):
        """Issue #157 - Recurring rules and trailing semicolons
        https://github.com/collective/icalendar/pull/157
        """
        # The trailing semicolon caused a problem
        ical_str = """BEGIN:VEVENT
DTSTART:20150325T101010
RRULE:FREQ=YEARLY;BYMONTH=11;BYDAY=1SU;
END:VEVENT"""

        cal = icalendar.Calendar.from_ical(ical_str)
        recur = cal.decoded("RRULE")
        self.assertIsInstance(recur, icalendar.vRecur)
        self.assertEqual(
            recur.to_ical(),
            b'FREQ=YEARLY;BYDAY=1SU;BYMONTH=11'
        )

    def test_index_error_issue(self):
        """Found an issue where from_ical() would raise IndexError for
        properties without parent components.
        https://github.com/collective/icalendar/pull/179
        """

        with self.assertRaises(ValueError):
            icalendar.Calendar.from_ical('VERSION:2.0')

=======
    def test_issue_168(self):
        """Issue #168 - Parsing invalid icalendars fails without any warning
        https://github.com/collective/icalendar/issues/168
        """

        event_str = """
BEGIN:VCALENDAR
BEGIN:VEVENT
DTEND:20150905T100000Z
DTSTART:20150905T090000Z
X-APPLE-RADIUS=49.91307046514149
UID:123
END:VEVENT
END:VCALENDAR"""

        calendar = icalendar.Calendar.from_ical(event_str)
        self.assertEqual(
            calendar.to_ical(),
            b'BEGIN:VCALENDAR\r\nBEGIN:VEVENT\r\nDTSTART:20150905T090000Z\r\n'
            b'DTEND:20150905T100000Z\r\nUID:123\r\n'
            b'END:VEVENT\r\nEND:VCALENDAR\r\n'
        )

>>>>>>> 97af2222
    def test_issue_178(self):
        """Issue #178 - A component with an unknown/invalid name is represented
        as one of the known components, the information about the original
        component name is lost.
        https://github.com/collective/icalendar/issues/178
        https://github.com/collective/icalendar/pull/180
        """

        # Parsing of a nonstandard component
        ical_str = '\r\n'.join(['BEGIN:MYCOMP', 'END:MYCOMP'])
        cal = icalendar.Calendar.from_ical(ical_str)
        self.assertEqual(cal.to_ical(),
                         b'BEGIN:MYCOMP\r\nEND:MYCOMP\r\n')

        # Nonstandard component inside other components, also has properties
        ical_str = '\r\n'.join(['BEGIN:VCALENDAR',
                                'BEGIN:UNKNOWN',
                                'UID:1234',
                                'END:UNKNOWN',
                                'END:VCALENDAR'])

        cal = icalendar.Calendar.from_ical(ical_str)
        self.assertEqual(cal.errors, [])
        self.assertEqual(cal.to_ical(),
                         b'BEGIN:VCALENDAR\r\nBEGIN:UNKNOWN\r\nUID:1234\r\n'
                         b'END:UNKNOWN\r\nEND:VCALENDAR\r\n')

        # Nonstandard component is able to contain other components
        ical_str = '\r\n'.join(['BEGIN:MYCOMPTOO',
                                'DTSTAMP:20150121T080000',
                                'BEGIN:VEVENT',
                                'UID:12345',
                                'DTSTART:20150122',
                                'END:VEVENT',
                                'END:MYCOMPTOO'])
        cal = icalendar.Calendar.from_ical(ical_str)
        self.assertEqual(cal.errors, [])
        self.assertEqual(cal.to_ical(),
                         b'BEGIN:MYCOMPTOO\r\nDTSTAMP:20150121T080000\r\n'
                         b'BEGIN:VEVENT\r\nDTSTART:20150122\r\nUID:12345\r\n'
                         b'END:VEVENT\r\nEND:MYCOMPTOO\r\n')

    def test_issue_237(self):
        """Issue #237 - Fail to parse timezone with non-ascii TZID"""

        ical_str = ['BEGIN:VCALENDAR',
                    'BEGIN:VTIMEZONE',
                    'TZID:(UTC-03:00) Brasília',
                    'BEGIN:STANDARD',
                    'TZNAME:Brasília standard',
                    'DTSTART:16010101T235959',
                    'TZOFFSETFROM:-0200',
                    'TZOFFSETTO:-0300',
                    'RRULE:FREQ=YEARLY;INTERVAL=1;BYDAY=3SA;BYMONTH=2',
                    'END:STANDARD',
                    'BEGIN:DAYLIGHT',
                    'TZNAME:Brasília daylight',
                    'DTSTART:16010101T235959',
                    'TZOFFSETFROM:-0300',
                    'TZOFFSETTO:-0200',
                    'RRULE:FREQ=YEARLY;INTERVAL=1;BYDAY=2SA;BYMONTH=10',
                    'END:DAYLIGHT',
                    'END:VTIMEZONE',
                    'BEGIN:VEVENT',
                    'DTSTART;TZID=\"(UTC-03:00) Brasília\":20170511T133000',
                    'DTEND;TZID=\"(UTC-03:00) Brasília\":20170511T140000',
                    'END:VEVENT',
                    'END:VCALENDAR',
                    ]

        cal = icalendar.Calendar.from_ical('\r\n'.join(ical_str))
        self.assertEqual(cal.errors, [])

        dtstart = cal.walk(name='VEVENT')[0].decoded("DTSTART")
        expected = pytz.timezone('America/Sao_Paulo').localize(datetime.datetime(2017, 5, 11, 13, 30))
        self.assertEqual(dtstart, expected)

        try:
            expected_zone = '(UTC-03:00) Brasília'
            expected_tzname = 'Brasília standard'
        except UnicodeEncodeError:
            expected_zone = '(UTC-03:00) Brasília'.encode('ascii', 'replace')
            expected_tzname = 'Brasília standard'.encode('ascii', 'replace')
        self.assertEqual(dtstart.tzinfo.zone, expected_zone)
        self.assertEqual(dtstart.tzname(), expected_tzname)<|MERGE_RESOLUTION|>--- conflicted
+++ resolved
@@ -61,96 +61,6 @@
             icalendar.Event.from_ical(event.to_ical()).to_ical()
         )
 
-<<<<<<< HEAD
-    def test_issue_142(self):
-        """Issue #142 - Multivalued parameters
-        This is needed for VCard 3.0.
-        https://github.com/collective/icalendar/pull/142
-        """
-        from icalendar.parser import Contentline, Parameters
-
-        ctl = Contentline.from_ical("TEL;TYPE=HOME,VOICE:000000000")
-
-        self.assertEqual(
-            ctl.parts(),
-            ('TEL', Parameters({'TYPE': ['HOME', 'VOICE']}), '000000000'),
-        )
-
-    def test_issue_143(self):
-        """Issue #143 - Allow dots in property names.
-        Another vCard related issue.
-        https://github.com/collective/icalendar/pull/143
-        """
-        from icalendar.parser import Contentline, Parameters
-
-        ctl = Contentline.from_ical("ITEMADRNULLTHISISTHEADRESS08158SOMECITY12345.ADR:;;This is the Adress 08; Some City;;12345;Germany")  # nopep8
-        self.assertEqual(
-            ctl.parts(),
-            ('ITEMADRNULLTHISISTHEADRESS08158SOMECITY12345.ADR',
-             Parameters(),
-             ';;This is the Adress 08; Some City;;12345;Germany'),
-        )
-
-        ctl2 = Contentline.from_ical("ITEMADRNULLTHISISTHEADRESS08158SOMECITY12345.X-ABLABEL:")  # nopep8
-        self.assertEqual(
-            ctl2.parts(),
-            ('ITEMADRNULLTHISISTHEADRESS08158SOMECITY12345.X-ABLABEL',
-             Parameters(),
-             ''),
-        )
-
-    def test_issue_157(self):
-        """Issue #157 - Recurring rules and trailing semicolons
-        https://github.com/collective/icalendar/pull/157
-        """
-        # The trailing semicolon caused a problem
-        ical_str = """BEGIN:VEVENT
-DTSTART:20150325T101010
-RRULE:FREQ=YEARLY;BYMONTH=11;BYDAY=1SU;
-END:VEVENT"""
-
-        cal = icalendar.Calendar.from_ical(ical_str)
-        recur = cal.decoded("RRULE")
-        self.assertIsInstance(recur, icalendar.vRecur)
-        self.assertEqual(
-            recur.to_ical(),
-            b'FREQ=YEARLY;BYDAY=1SU;BYMONTH=11'
-        )
-
-    def test_index_error_issue(self):
-        """Found an issue where from_ical() would raise IndexError for
-        properties without parent components.
-        https://github.com/collective/icalendar/pull/179
-        """
-
-        with self.assertRaises(ValueError):
-            icalendar.Calendar.from_ical('VERSION:2.0')
-
-=======
-    def test_issue_168(self):
-        """Issue #168 - Parsing invalid icalendars fails without any warning
-        https://github.com/collective/icalendar/issues/168
-        """
-
-        event_str = """
-BEGIN:VCALENDAR
-BEGIN:VEVENT
-DTEND:20150905T100000Z
-DTSTART:20150905T090000Z
-X-APPLE-RADIUS=49.91307046514149
-UID:123
-END:VEVENT
-END:VCALENDAR"""
-
-        calendar = icalendar.Calendar.from_ical(event_str)
-        self.assertEqual(
-            calendar.to_ical(),
-            b'BEGIN:VCALENDAR\r\nBEGIN:VEVENT\r\nDTSTART:20150905T090000Z\r\n'
-            b'DTEND:20150905T100000Z\r\nUID:123\r\n'
-            b'END:VEVENT\r\nEND:VCALENDAR\r\n'
-        )
-
->>>>>>> 97af2222
     def test_issue_178(self):
         """Issue #178 - A component with an unknown/invalid name is represented
         as one of the known components, the information about the original
