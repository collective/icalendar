"""Testing multiple VCALENDAR components and multiple VEVENT components"""

import pytest

<<<<<<< HEAD
from icalendar.cal.event import Event
=======
from icalendar.cal import Event
>>>>>>> 84fffdab
from icalendar.prop import vText


def test_multiple(calendars):
    """Check opening multiple calendars."""

    cals = calendars.multiple.multiple_calendar_components

    assert len(cals) == 2
    assert [comp.name for comp in cals[0].walk()] == ["VCALENDAR", "VEVENT"]
    assert [comp.name for comp in cals[1].walk()] == ["VCALENDAR", "VEVENT", "VEVENT"]
    assert cals[0]["prodid"] == vText(
        "-//Mozilla.org/NONSGML Mozilla Calendar V1.0//EN"
    )


def test_multiple_events():
    """Raises ValueError unless multiple=True"""
    event_components = """
BEGIN:VEVENT
END:VEVENT
BEGIN:VEVENT
END:VEVENT
"""
    with pytest.raises(ValueError):
        Event.from_ical(event_components, multiple=False)


def test_missing_event():
    """Raises ValueError if no component found"""
    with pytest.raises(ValueError):
        Event.from_ical("")<|MERGE_RESOLUTION|>--- conflicted
+++ resolved
@@ -2,12 +2,7 @@
 
 import pytest
 
-<<<<<<< HEAD
-from icalendar.cal.event import Event
-=======
-from icalendar.cal import Event
->>>>>>> 84fffdab
-from icalendar.prop import vText
+from icalendar import Event, vText
 
 
 def test_multiple(calendars):
