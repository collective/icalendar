try:
    from backports import zoneinfo
except ImportError:
    import zoneinfo
import pytest
import icalendar
<<<<<<< HEAD
try:
    import pytz
except ImportError:
    pytz = None
from datetime import datetime
=======
import pytz
>>>>>>> 61224470
from dateutil import tz
from icalendar.cal import Component, Calendar
from icalendar.timezone import tzp as _tzp
from icalendar.timezone import TZP
from pathlib import Path
import itertools
import sys

HAS_PYTZ = pytz is not None
if HAS_PYTZ:
    PYTZ_UTC = [
        pytz.utc,
        pytz.timezone('UTC'),
    ]
    PYTZ_IN_TIMEZONE = [
        lambda dt, tzname: pytz.timezone(tzname).localize(dt),
    ]
    PYTZ_TZP = ["pytz"]
else:
    PYTZ_UTC = []
    PYTZ_IN_TIMEZONE = []
    PYTZ_TZP = []


class DataSource:
    '''A collection of parsed ICS elements (e.g calendars, timezones, events)'''
    def __init__(self, data_source_folder:Path, parser):
        self._parser = parser
        self._data_source_folder = data_source_folder

    def keys(self):
        """Return all the files that could be used."""
        return [p.stem for p in self._data_source_folder.iterdir() if p.suffix.lower() == ".ics"]

    def __getitem__(self, attribute):
        """Parse a file and return the result stored in the attribute."""
        if attribute.endswith(".ics"):
            source_file = attribute
            attribute = attribute[:-4]
        else:
            source_file = attribute + '.ics'
        source_path = self._data_source_folder / source_file
        if not source_path.is_file():
            raise AttributeError(f"{source_path} does not exist.")
        with source_path.open('rb') as f:
            raw_ics = f.read()
        source = self._parser(raw_ics)
        if not isinstance(source, list):
            source.raw_ics = raw_ics
        self.__dict__[attribute] = source
        return source

    def __contains__(self, key):
        """key in self.keys()"""
        if key.endswith(".ics"):
            key = key[:-4]
        return key in self.keys()

    def __getattr__(self, key):
        return self[key]

    def __repr__(self):
        return repr(self.__dict__)

    @property
    def multiple(self):
        """Return a list of all components parsed."""
        return self.__class__(self._data_source_folder, lambda data: self._parser(data, multiple=True))

HERE = Path(__file__).parent
CALENDARS_FOLDER = HERE / 'calendars'
TIMEZONES_FOLDER = HERE / 'timezones'
EVENTS_FOLDER = HERE / 'events'

@pytest.fixture(scope="module")
def calendars(tzp):
    return DataSource(CALENDARS_FOLDER, icalendar.Calendar.from_ical)

@pytest.fixture(scope="module")
def timezones(tzp):
    return DataSource(TIMEZONES_FOLDER, icalendar.Timezone.from_ical)

@pytest.fixture(scope="module")
def events(tzp):
    return DataSource(EVENTS_FOLDER, icalendar.Event.from_ical)

@pytest.fixture(params=PYTZ_UTC + [
    zoneinfo.ZoneInfo('UTC'),
    tz.UTC,
    tz.gettz('UTC')])
def utc(request, tzp):
    return request.param

@pytest.fixture(params=PYTZ_IN_TIMEZONE + [
    lambda dt, tzname: dt.replace(tzinfo=tz.gettz(tzname)),
    lambda dt, tzname: dt.replace(tzinfo=zoneinfo.ZoneInfo(tzname))
])
def in_timezone(request, tzp):
    return request.param


# exclude broken calendars here
ICS_FILES_EXCLUDE = (
    "big_bad_calendar.ics", "issue_104_broken_calendar.ics", "small_bad_calendar.ics",
    "multiple_calendar_components.ics", "pr_480_summary_with_colon.ics",
    "parsing_error_in_UTC_offset.ics", "parsing_error.ics",
)
ICS_FILES = [
    file.name for file in
    itertools.chain(CALENDARS_FOLDER.iterdir(), TIMEZONES_FOLDER.iterdir(), EVENTS_FOLDER.iterdir())
    if file.name not in ICS_FILES_EXCLUDE
]
@pytest.fixture(params=ICS_FILES)
def ics_file(tzp, calendars, timezones, events, request):
    """An example ICS file."""
    ics_file = request.param
    print("example file:", ics_file)
    for data in calendars, timezones, events:
        if ics_file in data:
            return data[ics_file]
    raise ValueError(f"Could not find file {ics_file}.")


FUZZ_V1 = [key for key in CALENDARS_FOLDER.iterdir() if "fuzz-testcase" in str(key)]
@pytest.fixture(params=FUZZ_V1)
def fuzz_v1_calendar(request):
    """Clusterfuzz calendars."""
    return request.param


@pytest.fixture()
def x_sometime():
    """Map x_sometime to time"""
    icalendar.cal.types_factory.types_map['X-SOMETIME'] = 'time'
    yield
    icalendar.cal.types_factory.types_map.pop('X-SOMETIME')


@pytest.fixture()
def factory():
    """Return a new component factory."""
    return icalendar.ComponentFactory()


@pytest.fixture()
def vUTCOffset_ignore_exceptions():
    icalendar.vUTCOffset.ignore_exceptions = True
    yield
    icalendar.vUTCOffset.ignore_exceptions = False


@pytest.fixture()
def event_component(tzp):
    """Return an event component."""
    c = Component()
    c.name = 'VEVENT'
    return c


@pytest.fixture()
def c(tzp):
    """Return an empty component."""
    c = Component()
    return c
comp = c

@pytest.fixture()
def calendar_component(tzp):
    """Return an empty component."""
    c = Component()
    c.name = 'VCALENDAR'
    return c


@pytest.fixture()
def filled_event_component(c, calendar_component):
    """Return an event with some values and add it to calendar_component."""
    e = Component(summary='A brief history of time')
    e.name = 'VEVENT'
    e.add('dtend', '20000102T000000', encode=0)
    e.add('dtstart', '20000101T000000', encode=0)
    calendar_component.add_component(e)
    return e


@pytest.fixture()
def calendar_with_resources(tzp):
    c = Calendar()
    c['resources'] = 'Chair, Table, "Room: 42"'
    return c


@pytest.fixture(scope="module")
def tzp(tzp_name):
    """The timezone provider."""
    _tzp.use(tzp_name)
    yield _tzp
    _tzp.use_default()


@pytest.fixture(params=PYTZ_TZP + ["zoneinfo"])
def other_tzp(request, tzp):
    """This is annother timezone provider.

    The purpose here is to cross test: pytz <-> zoneinfo.
    tzp as parameter makes sure we test the cross product.
    """
    tzp = TZP(request.param)
    return tzp


@pytest.fixture()
def pytz_only(tzp):
    """Skip tests that are not running under pytz."""
    assert tzp.uses_pytz()


@pytest.fixture()
def zoneinfo_only(tzp, request, tzp_name):
    """Skip tests that are not running under zoneinfo."""
    assert tzp.uses_zoneinfo()


def pytest_generate_tests(metafunc):
    """Parametrize without skipping:

    tzp_name will be parametrized according to the use of
    - pytz_only
    - zoneinfo_only

    See https://docs.pytest.org/en/6.2.x/example/parametrize.html#deferring-the-setup-of-parametrized-resources
    """
    if "tzp_name" in metafunc.fixturenames:
        tzp_names = PYTZ_TZP + ["zoneinfo"]
        if "zoneinfo_only" in metafunc.fixturenames:
            tzp_names = ["zoneinfo"]
        if "pytz_only" in metafunc.fixturenames:
            tzp_names = PYTZ_TZP
        assert not ("zoneinfo_only" in metafunc.fixturenames and "pytz_only" in metafunc.fixturenames), "Use pytz_only or zoneinfo_only but not both!"
        metafunc.parametrize("tzp_name", tzp_names, scope="module")


class DoctestZoneInfo(zoneinfo.ZoneInfo):
    """Constent ZoneInfo representation for tests."""
    def __repr__(self):
        return f"ZoneInfo(key={repr(self.key)})"


def doctest_print(obj):
    """doctest print"""
    if isinstance(obj, bytes):
        obj = obj.decode("UTF-8")
    print(str(obj).strip().replace("\r\n", "\n").replace("\r", "\n"))


def doctest_import(name, *args, **kw):
    """Replace the import mechanism to skip the whole doctest if we import pytz."""
    if name == "pytz":
        return pytz
    return __import__(name, *args, **kw)

@pytest.fixture()
def env_for_doctest(monkeypatch):
    """Modify the environment to make doctests run."""
    monkeypatch.setitem(sys.modules, "zoneinfo", zoneinfo)
    monkeypatch.setattr(zoneinfo, "ZoneInfo", DoctestZoneInfo)
    from icalendar.timezone.zoneinfo import ZONEINFO
    monkeypatch.setattr(ZONEINFO, "utc", zoneinfo.ZoneInfo("UTC"))
    return {
        "print": doctest_print
    }<|MERGE_RESOLUTION|>--- conflicted
+++ resolved
@@ -4,15 +4,11 @@
     import zoneinfo
 import pytest
 import icalendar
-<<<<<<< HEAD
 try:
     import pytz
 except ImportError:
     pytz = None
 from datetime import datetime
-=======
-import pytz
->>>>>>> 61224470
 from dateutil import tz
 from icalendar.cal import Component, Calendar
 from icalendar.timezone import tzp as _tzp
