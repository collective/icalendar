""":rfc:`5545` VTODO component."""

from __future__ import annotations

import uuid
from datetime import date, datetime, timedelta
from typing import TYPE_CHECKING, Literal, Sequence

from icalendar.attr import (
    X_MOZ_LASTACK_property,
    X_MOZ_SNOOZE_TIME_property,
    attendees_property,
    categories_property,
    class_property,
    color_property,
    contacts_property,
    create_single_property,
    description_property,
    exdates_property,
    location_property,
    organizer_property,
    priority_property,
    property_del_duration,
    property_doc_duration_template,
    property_get_duration,
    property_set_duration,
    rdates_property,
    rrules_property,
    sequence_property,
    status_property,
    summary_property,
    uid_property,
    url_property,
)
from icalendar.cal.component import Component
from icalendar.error import IncompleteComponent, InvalidCalendar
from icalendar.tools import is_date

if TYPE_CHECKING:
    from icalendar.alarms import Alarms
    from icalendar.enums import CLASS, STATUS
    from icalendar.prop import vCalAddress


class Todo(Component):
    """
    A "VTODO" calendar component is a grouping of component
    properties that represents an action item or assignment. For
    example, it can be used to represent an item of work assigned to
    an individual, such as "Prepare for the upcoming conference
    seminar on Internet Calendaring".

    Examples:
        Create a new Todo:

            >>> from icalendar import Todo
            >>> todo = Todo.new()
            >>> print(todo.to_ical())
            BEGIN:VTODO
            DTSTAMP:20250517T080612Z
            UID:d755cef5-2311-46ed-a0e1-6733c9e15c63
            END:VTODO

    """

    name = "VTODO"

    required = (
        "UID",
        "DTSTAMP",
    )
    singletons = (
        "CLASS",
        "COLOR",
        "COMPLETED",
        "CREATED",
        "DESCRIPTION",
        "DTSTAMP",
        "DTSTART",
        "GEO",
        "LAST-MODIFIED",
        "LOCATION",
        "ORGANIZER",
        "PERCENT-COMPLETE",
        "PRIORITY",
        "RECURRENCE-ID",
        "SEQUENCE",
        "STATUS",
        "SUMMARY",
        "UID",
        "URL",
        "DUE",
        "DURATION",
    )
    exclusive = (
        "DUE",
        "DURATION",
    )
    multiple = (
        "ATTACH",
        "ATTENDEE",
        "CATEGORIES",
        "COMMENT",
        "CONTACT",
        "EXDATE",
        "RSTATUS",
        "RELATED",
        "RESOURCES",
        "RDATE",
        "RRULE",
    )
    DTSTART = create_single_property(
        "DTSTART",
        "dt",
        (datetime, date),
        date,
        'The "DTSTART" property for a "VTODO" specifies the inclusive start of the Todo.',  # noqa: E501
    )
    DUE = create_single_property(
        "DUE",
        "dt",
        (datetime, date),
        date,
        'The "DUE" property for a "VTODO" calendar component specifies the non-inclusive end of the Todo.',  # noqa: E501
    )
    DURATION = property(
        property_get_duration,
        property_set_duration,
        property_del_duration,
        property_doc_duration_template.format(component="VTODO"),
    )

    def _get_start_end_duration(self):
        """Verify the calendar validity and return the right attributes."""
        start = self.DTSTART
        end = self.DUE
        duration = self.DURATION
        if duration is not None and end is not None:
            raise InvalidCalendar(
                "Only one of DUE and DURATION may be in a VTODO, not both."
            )
        if (
            start is not None
            and is_date(start)
            and duration is not None
            and duration.seconds != 0
        ):
            raise InvalidCalendar(
                "When DTSTART is a date, DURATION must be of days or weeks."
            )
        if start is not None and end is not None and is_date(start) != is_date(end):
            raise InvalidCalendar(
                "DTSTART and DUE must be of the same type, either date or datetime."
            )
        return start, end, duration

    @property
    def start(self) -> date | datetime:
        """The start of the VTODO.

        Invalid values raise an InvalidCalendar.
        If there is no start, we also raise an IncompleteComponent error.

        You can get the start, end and duration of a Todo as follows:

        >>> from datetime import datetime
        >>> from icalendar import Todo
        >>> todo = Todo()
        >>> todo.start = datetime(2021, 1, 1, 12)
        >>> todo.end = datetime(2021, 1, 1, 12, 30) # 30 minutes
        >>> todo.duration  # 1800 seconds == 30 minutes
        datetime.timedelta(seconds=1800)
        >>> print(todo.to_ical())
        BEGIN:VTODO
        DTSTART:20210101T120000
        DUE:20210101T123000
        END:VTODO
        """
        start = self._get_start_end_duration()[0]
        if start is None:
            raise IncompleteComponent("No DTSTART given.")
        return start

    @start.setter
    def start(self, start: date | datetime | None):
        """Set the start."""
        self.DTSTART = start

    @property
    def end(self) -> date | datetime:
        """The end of the todo.

        Invalid values raise an InvalidCalendar error.
        If there is no end, we also raise an IncompleteComponent error.
        """
        start, end, duration = self._get_start_end_duration()
        if end is None and duration is None:
            if start is None:
                raise IncompleteComponent("No DUE or DURATION+DTSTART given.")
            if is_date(start):
                return start + timedelta(days=1)
            return start
        if duration is not None:
            if start is not None:
                return start + duration
            raise IncompleteComponent("No DUE or DURATION+DTSTART given.")
        return end

    @end.setter
    def end(self, end: date | datetime | None):
        """Set the end."""
        self.DUE = end

    @property
    def duration(self) -> timedelta:
        """The duration of the VTODO.

        Returns the DURATION property if set, otherwise calculated from start and end.
<<<<<<< HEAD
        You can set the duration to automatically adjust the end time while keeping
        start locked.

        Setting the duration will:
        1. Keep the start time locked (unchanged)
        2. Adjust the end time to start + duration
        3. Remove any existing DUE property
        4. Set the DURATION property
        """
        # First check if DURATION property is explicitly set
        if "DURATION" in self:
            # For incomplete todos with only DURATION, we need to be able to compute end
            # which requires either DTSTART or DUE
            if self.DTSTART is None and self.DUE is None:
                # This matches the behavior expected by the test
                raise IncompleteComponent("No DUE or DURATION+DTSTART given.")
=======
        For todos, DURATION can exist without DTSTART per RFC 5545.
        """
        # First check if DURATION property is explicitly set
        if "DURATION" in self:
>>>>>>> 67199d79
            return self["DURATION"].dt

        # Fall back to calculated duration from start and end
        return self.end - self.start

    @duration.setter
    def duration(self, value: timedelta):
        if not isinstance(value, timedelta):
            raise TypeError(f"Use timedelta, not {type(value).__name__}.")

        # Use the set_duration method with default start-locked behavior
        self.set_duration(value, locked="start")

    def set_duration(
        self, duration: timedelta | None, locked: Literal["start", "end"] = "start"
    ):
        """Set the duration and keep either start or end.

        Args:
            duration: The duration to set, or None to convert to DURATION property
            locked: Which property to keep unchanged ('start' or 'end')
        """
        # Convert to DURATION property if duration is None
        if duration is None:
            if "DURATION" in self:
                return  # Already has DURATION property
            current_duration = self.duration
            self.DURATION = current_duration
            return

        if not isinstance(duration, timedelta):
            raise TypeError(f"Use timedelta, not {type(duration).__name__}.")

        # Validate date/duration compatibility
        start = self.DTSTART
        if start is not None and is_date(start) and duration.seconds != 0:
            raise InvalidCalendar(
                "When DTSTART is a date, DURATION must be of days or weeks."
            )

        if locked == "start":
            # Keep start locked, adjust end
            if start is None:
                raise IncompleteComponent("Cannot set duration without DTSTART. Set start time first.")
            self.DURATION = duration
        elif locked == "end":
            # Keep end locked, adjust start
            current_end = self.end
            self.DTSTART = current_end - duration
            self.DURATION = duration
        else:
            raise ValueError(f"locked must be 'start' or 'end', not {locked!r}")

    def set_start(
        self, start: date | datetime, locked: Literal["duration", "end"] | None = None
    ):
        """Set the start with explicit locking behavior.

        Args:
            start: The start time to set
            locked: Which property to keep unchanged ('duration', 'end', or None
                for auto-detect)
        """
        if locked is None:
            # Auto-detect based on existing properties
            if "DURATION" in self:
                locked = "duration"
            elif "DUE" in self:
                locked = "end"
            else:
                # Default to duration if no existing properties
                locked = "duration"

        if locked == "duration":
            # Keep duration locked, adjust end
            current_duration = (
                self.duration if "DURATION" in self or "DUE" in self else None
            )
            self.DTSTART = start
            if current_duration is not None:
                self.DURATION = current_duration
        elif locked == "end":
            # Keep end locked, adjust duration
            current_end = self.end
            self.DTSTART = start
            self.pop("DURATION", None)
            self.DUE = current_end
        else:
            raise ValueError(
                f"locked must be 'duration', 'end', or None, not {locked!r}"
            )

    def set_end(
        self, end: date | datetime, locked: Literal["start", "duration"] = "start"
    ):
        """Set the end with explicit locking behavior.

        Args:
            end: The end time to set
            locked: Which property to keep unchanged ('start' or 'duration')
        """
        if locked == "start":
            # Keep start locked, adjust duration
            self.pop("DURATION", None)
            self.DUE = end
        elif locked == "duration":
            # Keep duration locked, adjust start
            current_duration = self.duration
            self.DTSTART = end - current_duration
            self.DURATION = current_duration
        else:
            raise ValueError(f"locked must be 'start' or 'duration', not {locked!r}")

    X_MOZ_SNOOZE_TIME = X_MOZ_SNOOZE_TIME_property
    X_MOZ_LASTACK = X_MOZ_LASTACK_property

    @property
    def alarms(self) -> Alarms:
        """Compute the alarm times for this component.

        >>> from datetime import datetime
        >>> from icalendar import Todo
        >>> todo = Todo()  # empty without alarms
        >>> todo.start = datetime(2024, 10, 26, 10, 21)
        >>> len(todo.alarms.times)
        0

        Note that this only uses DTSTART and DUE, but ignores
        RDATE, EXDATE, and RRULE properties.
        """
        from icalendar.alarms import Alarms

        return Alarms(self)

    color = color_property
    sequence = sequence_property
    categories = categories_property
    rdates = rdates_property
    exdates = exdates_property
    rrules = rrules_property
    uid = uid_property
    summary = summary_property
    description = description_property
    classification = class_property
    url = url_property
    organizer = organizer_property
    location = location_property
    priority = priority_property
    contacts = contacts_property
    status = status_property
    attendees = attendees_property

    @classmethod
    def new(
        cls,
        /,
        attendees: list[vCalAddress] | None = None,
        categories: Sequence[str] = (),
        classification: CLASS | None = None,
        color: str | None = None,
        comments: list[str] | str | None = None,
        contacts: list[str] | str | None = None,
        created: date | None = None,
        description: str | None = None,
        end: date | datetime | None = None,
        last_modified: date | None = None,
        location: str | None = None,
        organizer: vCalAddress | str | None = None,
        priority: int | None = None,
        sequence: int | None = None,
        stamp: date | None = None,
        start: date | datetime | None = None,
        status: STATUS | None = None,
        summary: str | None = None,
        uid: str | uuid.UUID | None = None,
        url: str | None = None,
    ):
        """Create a new TODO with all required properties.

        This creates a new Todo in accordance with :rfc:`5545`.

        Arguments:
            attendees: The :attr:`attendees` of the todo.
            categories: The :attr:`categories` of the todo.
            classification: The :attr:`classification` of the todo.
            color: The :attr:`color` of the todo.
            comments: The :attr:`Component.comments` of the todo.
            created: The :attr:`Component.created` of the todo.
            description: The :attr:`description` of the todo.
            end: The :attr:`end` of the todo.
            last_modified: The :attr:`Component.last_modified` of the todo.
            location: The :attr:`location` of the todo.
            organizer: The :attr:`organizer` of the todo.
            sequence: The :attr:`sequence` of the todo.
            stamp: The :attr:`Component.DTSTAMP` of the todo.
                If None, this is set to the current time.
            start: The :attr:`start` of the todo.
            status: The :attr:`status` of the todo.
            summary: The :attr:`summary` of the todo.
            uid: The :attr:`uid` of the todo.
                If None, this is set to a new :func:`uuid.uuid4`.
            url: The :attr:`url` of the todo.

        Returns:
            :class:`Todo`

        Raises:
            InvalidCalendar: If the content is not valid according to :rfc:`5545`.

        .. warning:: As time progresses, we will be stricter with the validation.
        """
        todo = super().new(
            stamp=stamp if stamp is not None else cls._utc_now(),
            created=created,
            last_modified=last_modified,
            comments=comments,
        )
        todo.summary = summary
        todo.description = description
        todo.uid = uid if uid is not None else uuid.uuid4()
        todo.start = start
        todo.end = end
        todo.color = color
        todo.categories = categories
        todo.sequence = sequence
        todo.classification = classification
        todo.url = url
        todo.organizer = organizer
        todo.location = location
        todo.priority = priority
        todo.contacts = contacts
        todo.status = status
        todo.attendees = attendees
        if cls._validate_new:
            cls._validate_start_and_end(start, end)
        return todo


__all__ = ["Todo"]<|MERGE_RESOLUTION|>--- conflicted
+++ resolved
@@ -216,7 +216,6 @@
         """The duration of the VTODO.
 
         Returns the DURATION property if set, otherwise calculated from start and end.
-<<<<<<< HEAD
         You can set the duration to automatically adjust the end time while keeping
         start locked.
 
@@ -228,17 +227,6 @@
         """
         # First check if DURATION property is explicitly set
         if "DURATION" in self:
-            # For incomplete todos with only DURATION, we need to be able to compute end
-            # which requires either DTSTART or DUE
-            if self.DTSTART is None and self.DUE is None:
-                # This matches the behavior expected by the test
-                raise IncompleteComponent("No DUE or DURATION+DTSTART given.")
-=======
-        For todos, DURATION can exist without DTSTART per RFC 5545.
-        """
-        # First check if DURATION property is explicitly set
-        if "DURATION" in self:
->>>>>>> 67199d79
             return self["DURATION"].dt
 
         # Fall back to calculated duration from start and end
