""":rfc:`5545` VTODO component."""

from __future__ import annotations

import uuid
from datetime import date, datetime, timedelta
from typing import TYPE_CHECKING, Literal, Sequence

from icalendar.attr import (
    CONCEPTS_TYPE_SETTER,
    LINKS_TYPE_SETTER,
    RELATED_TO_TYPE_SETTER,
    X_MOZ_LASTACK_property,
    X_MOZ_SNOOZE_TIME_property,
    attendees_property,
    categories_property,
    class_property,
    color_property,
    conferences_property,
    contacts_property,
    create_single_property,
    description_property,
    exdates_property,
    get_duration_property,
    get_end_property,
    get_start_end_duration_with_validation,
    get_start_property,
    images_property,
    location_property,
    organizer_property,
    priority_property,
    property_del_duration,
    property_doc_duration_template,
    property_get_duration,
    property_set_duration,
    rdates_property,
    rrules_property,
    sequence_property,
    set_duration_with_locking,
    set_end_with_locking,
    set_start_with_locking,
    status_property,
    summary_property,
    uid_property,
    url_property,
)
from icalendar.cal.component import Component
from icalendar.cal.examples import get_example

if TYPE_CHECKING:
    from icalendar.alarms import Alarms
    from icalendar.enums import CLASS, STATUS
    from icalendar.prop import vCalAddress
    from icalendar.prop.conference import Conference


class Todo(Component):
    """
    A "VTODO" calendar component is a grouping of component
    properties that represents an action item or assignment. For
    example, it can be used to represent an item of work assigned to
    an individual, such as "Prepare for the upcoming conference
    seminar on Internet Calendaring".

    Examples:
        Create a new Todo:

            >>> from icalendar import Todo
            >>> todo = Todo.new()
            >>> print(todo.to_ical())
            BEGIN:VTODO
            DTSTAMP:20250517T080612Z
            UID:d755cef5-2311-46ed-a0e1-6733c9e15c63
            END:VTODO

        Complete the bundled example Todo (tests/todos/example.ics):

            >>> from datetime import datetime, timezone
            >>> from icalendar import Todo
            >>> from icalendar.enums import STATUS
            >>> todo = Todo.example()
            >>> todo["PERCENT-COMPLETE"] = 100
            >>> todo["COMPLETED"] = datetime(2007, 5, 1, 12, tzinfo=timezone.utc)
            >>> todo.status = STATUS.COMPLETED
            >>> print(todo.to_ical().decode())
            BEGIN:VTODO
            CATEGORIES:FAMILY,FINANCE
            CLASS:CONFIDENTIAL
            COMPLETED:2007-05-01 12:00:00+00:00
            DTSTAMP:20070313T123432Z
            DUE;VALUE=DATE:20070501
            PERCENT-COMPLETE:100
            STATUS:COMPLETED
            SUMMARY:Submit Quebec Income Tax Return for 2006
            UID:20070313T123432Z-456553@example.com
            END:VTODO

    """

    name = "VTODO"

    required = (
        "UID",
        "DTSTAMP",
    )
    singletons = (
        "CLASS",
        "COLOR",
        "COMPLETED",
        "CREATED",
        "DESCRIPTION",
        "DTSTAMP",
        "DTSTART",
        "GEO",
        "LAST-MODIFIED",
        "LOCATION",
        "ORGANIZER",
        "PERCENT-COMPLETE",
        "PRIORITY",
        "RECURRENCE-ID",
        "SEQUENCE",
        "STATUS",
        "SUMMARY",
        "UID",
        "URL",
        "DUE",
        "DURATION",
    )
    exclusive = (
        "DUE",
        "DURATION",
    )
    multiple = (
        "ATTACH",
        "ATTENDEE",
        "CATEGORIES",
        "COMMENT",
        "CONTACT",
        "EXDATE",
        "RSTATUS",
        "RELATED",
        "RESOURCES",
        "RDATE",
        "RRULE",
    )
    DTSTART = create_single_property(
        "DTSTART",
        "dt",
        (datetime, date),
        date,
        'The "DTSTART" property for a "VTODO" specifies the inclusive start of the Todo.',  # noqa: E501
    )
    DUE = create_single_property(
        "DUE",
        "dt",
        (datetime, date),
        date,
        'The "DUE" property for a "VTODO" calendar component specifies the non-inclusive end of the Todo.',  # noqa: E501
    )
    DURATION = property(
        property_get_duration,
        property_set_duration,
        property_del_duration,
        property_doc_duration_template.format(component="VTODO"),
    )

    def _get_start_end_duration(self):
        """Verify the calendar validity and return the right attributes."""
        return get_start_end_duration_with_validation(self, "DTSTART", "DUE", "VTODO")

    @property
    def start(self) -> date | datetime:
        """The start of the VTODO.

        Invalid values raise an InvalidCalendar.
        If there is no start, we also raise an IncompleteComponent error.

        You can get the start, end and duration of a Todo as follows:

        >>> from datetime import datetime
        >>> from icalendar import Todo
        >>> todo = Todo()
        >>> todo.start = datetime(2021, 1, 1, 12)
        >>> todo.end = datetime(2021, 1, 1, 12, 30) # 30 minutes
        >>> todo.duration  # 1800 seconds == 30 minutes
        datetime.timedelta(seconds=1800)
        >>> print(todo.to_ical())
        BEGIN:VTODO
        DTSTART:20210101T120000
        DUE:20210101T123000
        END:VTODO
        """
        return get_start_property(self)

    @start.setter
    def start(self, start: date | datetime | None):
        """Set the start."""
        self.DTSTART = start

    @property
    def end(self) -> date | datetime:
        """The end of the todo.

        Invalid values raise an InvalidCalendar error.
        If there is no end, we also raise an IncompleteComponent error.
        """
        return get_end_property(self, "DUE")

    @end.setter
    def end(self, end: date | datetime | None):
        """Set the end."""
        self.DUE = end

    @property
    def duration(self) -> timedelta:
        """The duration of the VTODO.

        Returns the DURATION property if set, otherwise calculated from start and end.
        You can set the duration to automatically adjust the end time while keeping
        start locked.

        Setting the duration will:
        1. Keep the start time locked (unchanged)
        2. Adjust the end time to start + duration
        3. Remove any existing DUE property
        4. Set the DURATION property
        """
        return get_duration_property(self)

    @duration.setter
    def duration(self, value: timedelta):
        if not isinstance(value, timedelta):
            raise TypeError(f"Use timedelta, not {type(value).__name__}.")

        # Use the set_duration method with default start-locked behavior
        self.set_duration(value, locked="start")

    def set_duration(
        self, duration: timedelta | None, locked: Literal["start", "end"] = "start"
    ):
        """Set the duration of the event relative to either start or end.

        Args:
            duration: The duration to set, or None to convert to DURATION property
            locked: Which property to keep unchanged ('start' or 'end')
        """
        set_duration_with_locking(self, duration, locked, "DUE")

    def set_start(
        self, start: date | datetime, locked: Literal["duration", "end"] | None = None
    ):
        """Set the start with explicit locking behavior.

        Args:
            start: The start time to set
            locked: Which property to keep unchanged ('duration', 'end', or None
                for auto-detect)
        """
        set_start_with_locking(self, start, locked, "DUE")

    def set_end(
        self, end: date | datetime, locked: Literal["start", "duration"] = "start"
    ):
        """Set the end of the component, keeping either the start or the duration same.

        Args:
            end: The end time to set
            locked: Which property to keep unchanged ('start' or 'duration')
        """
        set_end_with_locking(self, end, locked, "DUE")

    X_MOZ_SNOOZE_TIME = X_MOZ_SNOOZE_TIME_property
    X_MOZ_LASTACK = X_MOZ_LASTACK_property

    @property
    def alarms(self) -> Alarms:
        """Compute the alarm times for this component.

        >>> from datetime import datetime
        >>> from icalendar import Todo
        >>> todo = Todo()  # empty without alarms
        >>> todo.start = datetime(2024, 10, 26, 10, 21)
        >>> len(todo.alarms.times)
        0

        Note that this only uses DTSTART and DUE, but ignores
        RDATE, EXDATE, and RRULE properties.
        """
        from icalendar.alarms import Alarms

        return Alarms(self)

    color = color_property
    sequence = sequence_property
    categories = categories_property
    rdates = rdates_property
    exdates = exdates_property
    rrules = rrules_property
    uid = uid_property
    summary = summary_property
    description = description_property
    classification = class_property
    url = url_property
    organizer = organizer_property
    location = location_property
    priority = priority_property
    contacts = contacts_property
    status = status_property
    attendees = attendees_property
    images = images_property
    conferences = conferences_property

    @classmethod
    def new(
        cls,
        /,
        attendees: list[vCalAddress] | None = None,
        categories: Sequence[str] = (),
        classification: CLASS | None = None,
        color: str | None = None,
        comments: list[str] | str | None = None,
        concepts: CONCEPTS_TYPE_SETTER = None,
        contacts: list[str] | str | None = None,
        conferences: list[Conference] | None = None,
        created: date | None = None,
        description: str | None = None,
        end: date | datetime | None = None,
        last_modified: date | None = None,
        links: LINKS_TYPE_SETTER = None,
        location: str | None = None,
        organizer: vCalAddress | str | None = None,
        priority: int | None = None,
        refids: list[str] | str | None = None,
        related_to: RELATED_TO_TYPE_SETTER = None,
        sequence: int | None = None,
        stamp: date | None = None,
        start: date | datetime | None = None,
        status: STATUS | None = None,
        summary: str | None = None,
        uid: str | uuid.UUID | None = None,
        url: str | None = None,
    ):
        """Create a new TODO with all required properties.

        This creates a new Todo in accordance with :rfc:`5545`.

        Arguments:
            attendees: The :attr:`attendees` of the todo.
            categories: The :attr:`categories` of the todo.
            classification: The :attr:`classification` of the todo.
            color: The :attr:`color` of the todo.
            comments: The :attr:`~icalendar.Component.comments` of the todo.
            concepts: The :attr:`~icalendar.Component.concepts` of the todo.
            contacts: The :attr:`contacts` of the todo.
            conferences: The :attr:`conferences` of the todo.
            created: The :attr:`~icalendar.Component.created` of the todo.
            description: The :attr:`description` of the todo.
            end: The :attr:`end` of the todo.
            last_modified: The :attr:`~icalendar.Component.last_modified` of the todo.
            links: The :attr:`~icalendar.Component.links` of the todo.
            location: The :attr:`location` of the todo.
            organizer: The :attr:`organizer` of the todo.
            refids: :attr:`~icalendar.Component.refids` of the todo.
            related_to: :attr:`~icalendar.Component.related_to` of the todo.
            sequence: The :attr:`sequence` of the todo.
            stamp: The :attr:`~icalendar.Component.DTSTAMP` of the todo.
                If None, this is set to the current time.
            start: The :attr:`start` of the todo.
            status: The :attr:`status` of the todo.
            summary: The :attr:`summary` of the todo.
            uid: The :attr:`uid` of the todo.
                If None, this is set to a new :func:`uuid.uuid4`.
            url: The :attr:`url` of the todo.

        Returns:
            :class:`Todo`

        Raises:
            InvalidCalendar: If the content is not valid according to :rfc:`5545`.

        .. warning:: As time progresses, we will be stricter with the validation.
        """
        todo: Todo = super().new(
            stamp=stamp if stamp is not None else cls._utc_now(),
            created=created,
            last_modified=last_modified,
            comments=comments,
            links=links,
            related_to=related_to,
            refids=refids,
            concepts=concepts,
        )
        todo.summary = summary
        todo.description = description
        todo.uid = uid if uid is not None else uuid.uuid4()
        todo.start = start
        todo.end = end
        todo.color = color
        todo.categories = categories
        todo.sequence = sequence
        todo.classification = classification
        todo.url = url
        todo.organizer = organizer
        todo.location = location
        todo.priority = priority
        todo.contacts = contacts
        todo.status = status
        todo.attendees = attendees
        todo.conferences = conferences

        if cls._validate_new:
            cls._validate_start_and_end(start, end)
        return todo
<<<<<<< HEAD
    
=======
  
>>>>>>> 60f13f7e
    @classmethod
    def example(cls, name: str = "example") -> "Todo":
        """Return the todo example with the given name."""
        return cls.from_ical(get_example("todos", name))

__all__ = ["Todo"]<|MERGE_RESOLUTION|>--- conflicted
+++ resolved
@@ -411,11 +411,8 @@
         if cls._validate_new:
             cls._validate_start_and_end(start, end)
         return todo
-<<<<<<< HEAD
     
-=======
   
->>>>>>> 60f13f7e
     @classmethod
     def example(cls, name: str = "example") -> "Todo":
         """Return the todo example with the given name."""
