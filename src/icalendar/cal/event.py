""":rfc:`5545` VEVENT component."""

from __future__ import annotations

import uuid
from datetime import date, datetime, timedelta
from typing import TYPE_CHECKING, Literal, Sequence

from icalendar.attr import (
    X_MOZ_LASTACK_property,
    X_MOZ_SNOOZE_TIME_property,
    attendees_property,
    categories_property,
    class_property,
    color_property,
    contacts_property,
    create_single_property,
    description_property,
    exdates_property,
    location_property,
    organizer_property,
    priority_property,
    property_del_duration,
    property_doc_duration_template,
    property_get_duration,
    property_set_duration,
    rdates_property,
    rrules_property,
    sequence_property,
    status_property,
    summary_property,
    transparency_property,
    uid_property,
    url_property,
)
from icalendar.cal.component import Component
from icalendar.cal.examples import get_example
from icalendar.error import IncompleteComponent, InvalidCalendar
from icalendar.tools import is_date

if TYPE_CHECKING:
    from icalendar.alarms import Alarms
    from icalendar.enums import CLASS, STATUS, TRANSP
    from icalendar.prop import vCalAddress


class Event(Component):
    """A grouping of component properties that describe an event.

    Description:
        A "VEVENT" calendar component is a grouping of
        component properties, possibly including "VALARM" calendar
        components, that represents a scheduled amount of time on a
        calendar.  For example, it can be an activity; such as a one-hour
        long, department meeting from 8:00 AM to 9:00 AM, tomorrow.
        Generally, an event will take up time on an individual calendar.
        Hence, the event will appear as an opaque interval in a search for
        busy time.  Alternately, the event can have its Time Transparency
        set to "TRANSPARENT" in order to prevent blocking of the event in
        searches for busy time.

        The "VEVENT" is also the calendar component used to specify an
        anniversary or daily reminder within a calendar.  These events
        have a DATE value type for the "DTSTART" property instead of the
        default value type of DATE-TIME.  If such a "VEVENT" has a "DTEND"
        property, it MUST be specified as a DATE value also.  The
        anniversary type of "VEVENT" can span more than one date (i.e.,
        "DTEND" property value is set to a calendar date after the
        "DTSTART" property value).  If such a "VEVENT" has a "DURATION"
        property, it MUST be specified as a "dur-day" or "dur-week" value.

        The "DTSTART" property for a "VEVENT" specifies the inclusive
        start of the event.  For recurring events, it also specifies the
        very first instance in the recurrence set.  The "DTEND" property
        for a "VEVENT" calendar component specifies the non-inclusive end
        of the event.  For cases where a "VEVENT" calendar component
        specifies a "DTSTART" property with a DATE value type but no
        "DTEND" nor "DURATION" property, the event's duration is taken to
        be one day.  For cases where a "VEVENT" calendar component
        specifies a "DTSTART" property with a DATE-TIME value type but no
        "DTEND" property, the event ends on the same calendar date and
        time of day specified by the "DTSTART" property.

        The "VEVENT" calendar component cannot be nested within another
        calendar component.  However, "VEVENT" calendar components can be
        related to each other or to a "VTODO" or to a "VJOURNAL" calendar
        component with the "RELATED-TO" property.

    Examples:
        The following is an example of the "VEVENT" calendar
        component used to represent a meeting that will also be opaque to
        searches for busy time:

        .. code-block:: text

            BEGIN:VEVENT
            UID:19970901T130000Z-123401@example.com
            DTSTAMP:19970901T130000Z
            DTSTART:19970903T163000Z
            DTEND:19970903T190000Z
            SUMMARY:Annual Employee Review
            CLASS:PRIVATE
            CATEGORIES:BUSINESS,HUMAN RESOURCES
            END:VEVENT

        The following is an example of the "VEVENT" calendar component
        used to represent a reminder that will not be opaque, but rather
        transparent, to searches for busy time:

        .. code-block:: text

            BEGIN:VEVENT
            UID:19970901T130000Z-123402@example.com
            DTSTAMP:19970901T130000Z
            DTSTART:19970401T163000Z
            DTEND:19970402T010000Z
            SUMMARY:Laurel is in sensitivity awareness class.
            CLASS:PUBLIC
            CATEGORIES:BUSINESS,HUMAN RESOURCES
            TRANSP:TRANSPARENT
            END:VEVENT

        The following is an example of the "VEVENT" calendar component
        used to represent an anniversary that will occur annually:

        .. code-block:: text

            BEGIN:VEVENT
            UID:19970901T130000Z-123403@example.com
            DTSTAMP:19970901T130000Z
            DTSTART;VALUE=DATE:19971102
            SUMMARY:Our Blissful Anniversary
            TRANSP:TRANSPARENT
            CLASS:CONFIDENTIAL
            CATEGORIES:ANNIVERSARY,PERSONAL,SPECIAL OCCASION
            RRULE:FREQ=YEARLY
            END:VEVENT

        The following is an example of the "VEVENT" calendar component
        used to represent a multi-day event scheduled from June 28th, 2007
        to July 8th, 2007 inclusively.  Note that the "DTEND" property is
        set to July 9th, 2007, since the "DTEND" property specifies the
        non-inclusive end of the event.

        .. code-block:: text

            BEGIN:VEVENT
            UID:20070423T123432Z-541111@example.com
            DTSTAMP:20070423T123432Z
            DTSTART;VALUE=DATE:20070628
            DTEND;VALUE=DATE:20070709
            SUMMARY:Festival International de Jazz de Montreal
            TRANSP:TRANSPARENT
            END:VEVENT

        Create a new Event:

        .. code-block:: python

            >>> from icalendar import Event
            >>> from datetime import datetime
            >>> event = Event.new(start=datetime(2021, 1, 1, 12, 30, 0))
            >>> print(event.to_ical())
            BEGIN:VEVENT
            DTSTART:20210101T123000
            DTSTAMP:20250517T080612Z
            UID:d755cef5-2311-46ed-a0e1-6733c9e15c63
            END:VEVENT

    """

    name = "VEVENT"

    canonical_order = (
        "SUMMARY",
        "DTSTART",
        "DTEND",
        "DURATION",
        "DTSTAMP",
        "UID",
        "RECURRENCE-ID",
        "SEQUENCE",
        "RRULE",
        "RDATE",
        "EXDATE",
    )

    required = (
        "UID",
        "DTSTAMP",
    )
    singletons = (
        "CLASS",
        "CREATED",
        "COLOR",
        "DESCRIPTION",
        "DTSTART",
        "GEO",
        "LAST-MODIFIED",
        "LOCATION",
        "ORGANIZER",
        "PRIORITY",
        "DTSTAMP",
        "SEQUENCE",
        "STATUS",
        "SUMMARY",
        "TRANSP",
        "URL",
        "RECURRENCE-ID",
        "DTEND",
        "DURATION",
        "UID",
    )
    exclusive = (
        "DTEND",
        "DURATION",
    )
    multiple = (
        "ATTACH",
        "ATTENDEE",
        "CATEGORIES",
        "COMMENT",
        "CONTACT",
        "EXDATE",
        "RSTATUS",
        "RELATED",
        "RESOURCES",
        "RDATE",
        "RRULE",
    )
    ignore_exceptions = True

    @property
    def alarms(self) -> Alarms:
        """Compute the alarm times for this component.

        >>> from icalendar import Event
        >>> event = Event.example("rfc_9074_example_1")
        >>> len(event.alarms.times)
        1
        >>> alarm_time = event.alarms.times[0]
        >>> alarm_time.trigger  # The time when the alarm pops up
        datetime.datetime(2021, 3, 2, 10, 15, tzinfo=ZoneInfo(key='America/New_York'))
        >>> alarm_time.is_active()  # This alarm has not been acknowledged
        True

        Note that this only uses DTSTART and DTEND, but ignores
        RDATE, EXDATE, and RRULE properties.
        """
        from icalendar.alarms import Alarms

        return Alarms(self)

    @classmethod
    def example(cls, name: str = "rfc_9074_example_3") -> Event:
        """Return the calendar example with the given name."""
        return cls.from_ical(get_example("events", name))

    DTSTART = create_single_property(
        "DTSTART",
        "dt",
        (datetime, date),
        date,
        'The "DTSTART" property for a "VEVENT" specifies the inclusive start of the event.',  # noqa: E501
    )
    DTEND = create_single_property(
        "DTEND",
        "dt",
        (datetime, date),
        date,
        'The "DTEND" property for a "VEVENT" calendar component specifies the non-inclusive end of the event.',  # noqa: E501
    )

    def _get_start_end_duration(self):
        """Verify the calendar validity and return the right attributes."""
        start = self.DTSTART
        end = self.DTEND
        duration = self.DURATION
        if duration is not None and end is not None:
            raise InvalidCalendar(
                "Only one of DTEND and DURATION may be in a VEVENT, not both."
            )
        if (
            isinstance(start, date)
            and not isinstance(start, datetime)
            and duration is not None
            and duration.seconds != 0
        ):
            raise InvalidCalendar(
                "When DTSTART is a date, DURATION must be of days or weeks."
            )
        if start is not None and end is not None and is_date(start) != is_date(end):
            raise InvalidCalendar(
                "DTSTART and DTEND must be of the same type, either date or datetime."
            )
        return start, end, duration

    DURATION = property(
        property_get_duration,
        property_set_duration,
        property_del_duration,
        property_doc_duration_template.format(component="VEVENT"),
    )

    @property
    def duration(self) -> timedelta:
        """The duration of the VEVENT.

<<<<<<< HEAD
        Returns the DURATION property if set, otherwise calculated from start and end.
        You can set the duration to automatically adjust the end time while keeping
        start locked.
=======
        This duration is calculated from the start and end of the event.
        When setting duration, the end time is automatically calculated from start + duration.
>>>>>>> 6547ea28
        """
        # First check if DURATION property is explicitly set
        if "DURATION" in self:
            # For Events, DURATION requires DTSTART to be valid
            if self.DTSTART is None:
                raise IncompleteComponent("No DTSTART given.")
            return self["DURATION"].dt

        # Fall back to calculated duration from start and end
        return self.end - self.start

    @duration.setter
<<<<<<< HEAD
    def duration(self, value: timedelta):
        """Set the duration of the event.

        Setting the duration will:
        1. Keep the start time locked (unchanged)
        2. Adjust the end time to start + duration
        3. Remove any existing DTEND property
        4. Set the DURATION property
        """
        if not isinstance(value, timedelta):
            raise TypeError(f"Use timedelta, not {type(value).__name__}.")

        # Use the set_duration method with default start-locked behavior
        self.set_duration(value, locked="start")
=======
    def duration(self, duration: timedelta):
        """Set the duration of the event.

        This automatically calculates and sets the end time as start + duration.
        If no start time is set, raises IncompleteComponent.
        """
        if (
            not hasattr(self, "_get_start_end_duration")
            or self._get_start_end_duration()[0] is None
        ):
            raise IncompleteComponent(
                "Cannot set duration without DTSTART. Set start time first."
            )

        start_time = self.start
        self.end = start_time + duration
>>>>>>> 6547ea28

    @property
    def start(self) -> date | datetime:
        """The start of the event.

        Invalid values raise an InvalidCalendar.
        If there is no start, we also raise an IncompleteComponent error.

        You can get the start, end and duration of an event as follows:

        >>> from datetime import datetime
        >>> from icalendar import Event
        >>> event = Event()
        >>> event.start = datetime(2021, 1, 1, 12)
        >>> event.end = datetime(2021, 1, 1, 12, 30) # 30 minutes
        >>> event.duration  # 1800 seconds == 30 minutes
        datetime.timedelta(seconds=1800)
        >>> print(event.to_ical())
        BEGIN:VEVENT
        DTSTART:20210101T120000
        DTEND:20210101T123000
        END:VEVENT
        """
        start = self._get_start_end_duration()[0]
        if start is None:
            raise IncompleteComponent("No DTSTART given.")
        return start

    @start.setter
    def start(self, start: date | datetime | None):
        """Set the start."""
        self.DTSTART = start

    @property
    def end(self) -> date | datetime:
        """The end of the event.

        Invalid values raise an InvalidCalendar error.
        If there is no end, we also raise an IncompleteComponent error.
        """
        start, end, duration = self._get_start_end_duration()
        if end is None and duration is None:
            if start is None:
                raise IncompleteComponent("No DTEND or DURATION+DTSTART given.")
            if is_date(start):
                return start + timedelta(days=1)
            return start
        if duration is not None:
            if start is not None:
                return start + duration
            raise IncompleteComponent("No DTEND or DURATION+DTSTART given.")
        return end

    @end.setter
    def end(self, end: date | datetime | None):
        """Set the end."""
        self.DTEND = end

    def set_duration(
        self, duration: timedelta | None, locked: Literal["start", "end"] = "start"
    ):
        """Set the duration with explicit locking behavior.

        Args:
            duration: The duration to set, or None to convert to DURATION property
            locked: Which property to keep unchanged ('start' or 'end')
        """
        # Convert to DURATION property if duration is None
        if duration is None:
            if "DURATION" in self:
                return  # Already has DURATION property
            current_duration = self.duration
            self.pop("DTEND", None)
            self.DURATION = current_duration
            return

        if not isinstance(duration, timedelta):
            raise TypeError(f"Use timedelta, not {type(duration).__name__}.")

        # Validate date/duration compatibility
        start = self.DTSTART
        if start is not None and is_date(start) and duration.seconds != 0:
            raise InvalidCalendar(
                "When DTSTART is a date, DURATION must be of days or weeks."
            )

        if locked == "start":
            # Keep start locked, adjust end
            if start is None:
                raise IncompleteComponent("No DTSTART given.")
            self.pop("DTEND", None)
            self.DURATION = duration
        elif locked == "end":
            # Keep end locked, adjust start
            current_end = self.end
            self.pop("DTEND", None)
            self.DTSTART = current_end - duration
            self.DURATION = duration
        else:
            raise ValueError(f"locked must be 'start' or 'end', not {locked!r}")

    def set_start(
        self, start: date | datetime, locked: Literal["duration", "end"] | None = None
    ):
        """Set the start and keep the duration or end of the event.

        Args:
            start: The start time to set
            locked: Which property to keep unchanged ('duration', 'end', or None
                for auto-detect)
        """
        if locked is None:
            # Auto-detect based on existing properties
            if "DURATION" in self:
                locked = "duration"
            elif "DTEND" in self:
                locked = "end"
            else:
                # Default to duration if no existing properties
                locked = "duration"

        if locked == "duration":
            # Keep duration locked, adjust end
            current_duration = (
                self.duration if "DURATION" in self or "DTEND" in self else None
            )
            self.DTSTART = start
            if current_duration is not None:
                self.pop("DTEND", None)
                self.DURATION = current_duration
        elif locked == "end":
            # Keep end locked, adjust duration
            current_end = self.end
            self.DTSTART = start
            self.pop("DURATION", None)
            self.DTEND = current_end
        else:
            raise ValueError(
                f"locked must be 'duration', 'end', or None, not {locked!r}"
            )

    def set_end(
        self, end: date | datetime, locked: Literal["start", "duration"] = "start"
    ):
        """Set the end with explicit locking behavior.

        Args:
            end: The end time to set
            locked: Which property to keep unchanged ('start' or 'duration')
        """
        if locked == "start":
            # Keep start locked, adjust duration
            self.pop("DURATION", None)
            self.DTEND = end
        elif locked == "duration":
            # Keep duration locked, adjust start
            current_duration = self.duration
            self.pop("DTEND", None)
            self.DTSTART = end - current_duration
            self.DURATION = current_duration
        else:
            raise ValueError(f"locked must be 'start' or 'duration', not {locked!r}")

    X_MOZ_SNOOZE_TIME = X_MOZ_SNOOZE_TIME_property
    X_MOZ_LASTACK = X_MOZ_LASTACK_property
    color = color_property
    sequence = sequence_property
    categories = categories_property
    rdates = rdates_property
    exdates = exdates_property
    rrules = rrules_property
    uid = uid_property
    summary = summary_property
    description = description_property
    classification = class_property
    url = url_property
    organizer = organizer_property
    location = location_property
    priority = priority_property
    contacts = contacts_property
    transparency = transparency_property
    status = status_property
    attendees = attendees_property

    @classmethod
    def new(
        cls,
        /,
        attendees: list[vCalAddress] | None = None,
        categories: Sequence[str] = (),
        classification: CLASS | None = None,
        color: str | None = None,
        comments: list[str] | str | None = None,
        contacts: list[str] | str | None = None,
        created: date | None = None,
        description: str | None = None,
        end: date | datetime | None = None,
        last_modified: date | None = None,
        location: str | None = None,
        organizer: vCalAddress | str | None = None,
        priority: int | None = None,
        sequence: int | None = None,
        stamp: date | None = None,
        start: date | datetime | None = None,
        status: STATUS | None = None,
        transparency: TRANSP | None = None,
        summary: str | None = None,
        uid: str | uuid.UUID | None = None,
        url: str | None = None,
    ):
        """Create a new event with all required properties.

        This creates a new Event in accordance with :rfc:`5545`.

        Arguments:
            attendees: The :attr:`attendees` of the event.
            categories: The :attr:`categories` of the event.
            classification: The :attr:`classification` of the event.
            color: The :attr:`color` of the event.
            comments: The :attr:`Component.comments` of the event.
            created: The :attr:`Component.created` of the event.
            description: The :attr:`description` of the event.
            end: The :attr:`end` of the event.
            last_modified: The :attr:`Component.last_modified` of the event.
            location: The :attr:`location` of the event.
            organizer: The :attr:`organizer` of the event.
            priority: The :attr:`priority` of the event.
            sequence: The :attr:`sequence` of the event.
            stamp: The :attr:`Component.stamp` of the event.
                If None, this is set to the current time.
            start: The :attr:`start` of the event.
            status: The :attr:`status` of the event.
            summary: The :attr:`summary` of the event.
            transparency: The :attr:`transparency` of the event.
            uid: The :attr:`uid` of the event.
                If None, this is set to a new :func:`uuid.uuid4`.
            url: The :attr:`url` of the event.

        Returns:
            :class:`Event`

        Raises:
            InvalidCalendar: If the content is not valid according to :rfc:`5545`.

        .. warning:: As time progresses, we will be stricter with the validation.
        """
        event = super().new(
            stamp=stamp if stamp is not None else cls._utc_now(),
            created=created,
            last_modified=last_modified,
            comments=comments,
        )
        event.summary = summary
        event.description = description
        event.uid = uid if uid is not None else uuid.uuid4()
        event.start = start
        event.end = end
        event.color = color
        event.categories = categories
        event.sequence = sequence
        event.classification = classification
        event.url = url
        event.organizer = organizer
        event.location = location
        event.priority = priority
        event.transparency = transparency
        event.contacts = contacts
        event.status = status
        event.attendees = attendees
        if cls._validate_new:
            cls._validate_start_and_end(start, end)
        return event


__all__ = ["Event"]<|MERGE_RESOLUTION|>--- conflicted
+++ resolved
@@ -306,14 +306,10 @@
     def duration(self) -> timedelta:
         """The duration of the VEVENT.
 
-<<<<<<< HEAD
         Returns the DURATION property if set, otherwise calculated from start and end.
+        When setting duration, the end time is automatically calculated from start + duration.
         You can set the duration to automatically adjust the end time while keeping
         start locked.
-=======
-        This duration is calculated from the start and end of the event.
-        When setting duration, the end time is automatically calculated from start + duration.
->>>>>>> 6547ea28
         """
         # First check if DURATION property is explicitly set
         if "DURATION" in self:
@@ -326,10 +322,10 @@
         return self.end - self.start
 
     @duration.setter
-<<<<<<< HEAD
     def duration(self, value: timedelta):
         """Set the duration of the event.
 
+        This automatically calculates and sets the end time as start + duration.
         Setting the duration will:
         1. Keep the start time locked (unchanged)
         2. Adjust the end time to start + duration
@@ -341,24 +337,6 @@
 
         # Use the set_duration method with default start-locked behavior
         self.set_duration(value, locked="start")
-=======
-    def duration(self, duration: timedelta):
-        """Set the duration of the event.
-
-        This automatically calculates and sets the end time as start + duration.
-        If no start time is set, raises IncompleteComponent.
-        """
-        if (
-            not hasattr(self, "_get_start_end_duration")
-            or self._get_start_end_duration()[0] is None
-        ):
-            raise IncompleteComponent(
-                "Cannot set duration without DTSTART. Set start time first."
-            )
-
-        start_time = self.start
-        self.end = start_time + duration
->>>>>>> 6547ea28
 
     @property
     def start(self) -> date | datetime:
