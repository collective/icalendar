""":rfc:`5545` VEVENT component."""

from __future__ import annotations

import uuid
from datetime import date, datetime, timedelta
from typing import TYPE_CHECKING, Optional, Sequence

from icalendar.attr import (
    X_MOZ_LASTACK_property,
    X_MOZ_SNOOZE_TIME_property,
    attendees_property,
    categories_property,
    class_property,
    color_property,
    contacts_property,
    create_single_property,
    description_property,
    exdates_property,
    location_property,
    organizer_property,
    priority_property,
    property_del_duration,
    property_doc_duration_template,
    property_get_duration,
    property_set_duration,
    rdates_property,
    rrules_property,
    sequence_property,
    status_property,
    summary_property,
    transparency_property,
    uid_property,
    url_property,
)
from icalendar.cal.component import Component
from icalendar.cal.examples import get_example
from icalendar.error import IncompleteComponent, InvalidCalendar
from icalendar.tools import is_date

if TYPE_CHECKING:
    from icalendar.alarms import Alarms
    from icalendar.enums import CLASS, STATUS, TRANSP
    from icalendar.prop import vCalAddress


class Event(Component):
    """A grouping of component properties that describe an event.

    Description:
        A "VEVENT" calendar component is a grouping of
        component properties, possibly including "VALARM" calendar
        components, that represents a scheduled amount of time on a
        calendar.  For example, it can be an activity; such as a one-hour
        long, department meeting from 8:00 AM to 9:00 AM, tomorrow.
        Generally, an event will take up time on an individual calendar.
        Hence, the event will appear as an opaque interval in a search for
        busy time.  Alternately, the event can have its Time Transparency
        set to "TRANSPARENT" in order to prevent blocking of the event in
        searches for busy time.

        The "VEVENT" is also the calendar component used to specify an
        anniversary or daily reminder within a calendar.  These events
        have a DATE value type for the "DTSTART" property instead of the
        default value type of DATE-TIME.  If such a "VEVENT" has a "DTEND"
        property, it MUST be specified as a DATE value also.  The
        anniversary type of "VEVENT" can span more than one date (i.e.,
        "DTEND" property value is set to a calendar date after the
        "DTSTART" property value).  If such a "VEVENT" has a "DURATION"
        property, it MUST be specified as a "dur-day" or "dur-week" value.

        The "DTSTART" property for a "VEVENT" specifies the inclusive
        start of the event.  For recurring events, it also specifies the
        very first instance in the recurrence set.  The "DTEND" property
        for a "VEVENT" calendar component specifies the non-inclusive end
        of the event.  For cases where a "VEVENT" calendar component
        specifies a "DTSTART" property with a DATE value type but no
        "DTEND" nor "DURATION" property, the event's duration is taken to
        be one day.  For cases where a "VEVENT" calendar component
        specifies a "DTSTART" property with a DATE-TIME value type but no
        "DTEND" property, the event ends on the same calendar date and
        time of day specified by the "DTSTART" property.

        The "VEVENT" calendar component cannot be nested within another
        calendar component.  However, "VEVENT" calendar components can be
        related to each other or to a "VTODO" or to a "VJOURNAL" calendar
        component with the "RELATED-TO" property.

    Examples:
        The following is an example of the "VEVENT" calendar
        component used to represent a meeting that will also be opaque to
        searches for busy time:

        .. code-block:: text

            BEGIN:VEVENT
            UID:19970901T130000Z-123401@example.com
            DTSTAMP:19970901T130000Z
            DTSTART:19970903T163000Z
            DTEND:19970903T190000Z
            SUMMARY:Annual Employee Review
            CLASS:PRIVATE
            CATEGORIES:BUSINESS,HUMAN RESOURCES
            END:VEVENT

        The following is an example of the "VEVENT" calendar component
        used to represent a reminder that will not be opaque, but rather
        transparent, to searches for busy time:

        .. code-block:: text

            BEGIN:VEVENT
            UID:19970901T130000Z-123402@example.com
            DTSTAMP:19970901T130000Z
            DTSTART:19970401T163000Z
            DTEND:19970402T010000Z
            SUMMARY:Laurel is in sensitivity awareness class.
            CLASS:PUBLIC
            CATEGORIES:BUSINESS,HUMAN RESOURCES
            TRANSP:TRANSPARENT
            END:VEVENT

        The following is an example of the "VEVENT" calendar component
        used to represent an anniversary that will occur annually:

        .. code-block:: text

            BEGIN:VEVENT
            UID:19970901T130000Z-123403@example.com
            DTSTAMP:19970901T130000Z
            DTSTART;VALUE=DATE:19971102
            SUMMARY:Our Blissful Anniversary
            TRANSP:TRANSPARENT
            CLASS:CONFIDENTIAL
            CATEGORIES:ANNIVERSARY,PERSONAL,SPECIAL OCCASION
            RRULE:FREQ=YEARLY
            END:VEVENT

        The following is an example of the "VEVENT" calendar component
        used to represent a multi-day event scheduled from June 28th, 2007
        to July 8th, 2007 inclusively.  Note that the "DTEND" property is
        set to July 9th, 2007, since the "DTEND" property specifies the
        non-inclusive end of the event.

        .. code-block:: text

            BEGIN:VEVENT
            UID:20070423T123432Z-541111@example.com
            DTSTAMP:20070423T123432Z
            DTSTART;VALUE=DATE:20070628
            DTEND;VALUE=DATE:20070709
            SUMMARY:Festival International de Jazz de Montreal
            TRANSP:TRANSPARENT
            END:VEVENT

        Create a new Event:

        .. code-block:: python

            >>> from icalendar import Event
            >>> from datetime import datetime
            >>> event = Event.new(start=datetime(2021, 1, 1, 12, 30, 0))
            >>> print(event.to_ical())
            BEGIN:VEVENT
            DTSTART:20210101T123000
            DTSTAMP:20250517T080612Z
            UID:d755cef5-2311-46ed-a0e1-6733c9e15c63
            END:VEVENT

    """

    name = "VEVENT"

    canonical_order = (
        "SUMMARY",
        "DTSTART",
        "DTEND",
        "DURATION",
        "DTSTAMP",
        "UID",
        "RECURRENCE-ID",
        "SEQUENCE",
        "RRULE",
        "RDATE",
        "EXDATE",
    )

    required = (
        "UID",
        "DTSTAMP",
    )
    singletons = (
        "CLASS",
        "CREATED",
        "COLOR",
        "DESCRIPTION",
        "DTSTART",
        "GEO",
        "LAST-MODIFIED",
        "LOCATION",
        "ORGANIZER",
        "PRIORITY",
        "DTSTAMP",
        "SEQUENCE",
        "STATUS",
        "SUMMARY",
        "TRANSP",
        "URL",
        "RECURRENCE-ID",
        "DTEND",
        "DURATION",
        "UID",
    )
    exclusive = (
        "DTEND",
        "DURATION",
    )
    multiple = (
        "ATTACH",
        "ATTENDEE",
        "CATEGORIES",
        "COMMENT",
        "CONTACT",
        "EXDATE",
        "RSTATUS",
        "RELATED",
        "RESOURCES",
        "RDATE",
        "RRULE",
    )
    ignore_exceptions = True

    @property
    def alarms(self) -> Alarms:
        """Compute the alarm times for this component.

        >>> from icalendar import Event
        >>> event = Event.example("rfc_9074_example_1")
        >>> len(event.alarms.times)
        1
        >>> alarm_time = event.alarms.times[0]
        >>> alarm_time.trigger  # The time when the alarm pops up
        datetime.datetime(2021, 3, 2, 10, 15, tzinfo=ZoneInfo(key='America/New_York'))
        >>> alarm_time.is_active()  # This alarm has not been acknowledged
        True

        Note that this only uses DTSTART and DTEND, but ignores
        RDATE, EXDATE, and RRULE properties.
        """
        from icalendar.alarms import Alarms

        return Alarms(self)

    @classmethod
    def example(cls, name: str = "rfc_9074_example_3") -> Event:
        """Return the calendar example with the given name."""
        return cls.from_ical(get_example("events", name))

    DTSTART = create_single_property(
        "DTSTART",
        "dt",
        (datetime, date),
        date,
        'The "DTSTART" property for a "VEVENT" specifies the inclusive start of the event.',  # noqa: E501
    )
    DTEND = create_single_property(
        "DTEND",
        "dt",
        (datetime, date),
        date,
        'The "DTEND" property for a "VEVENT" calendar component specifies the non-inclusive end of the event.',  # noqa: E501
    )

    def _get_start_end_duration(self):
        """Verify the calendar validity and return the right attributes."""
        start = self.DTSTART
        end = self.DTEND
        duration = self.DURATION
        if duration is not None and end is not None:
            raise InvalidCalendar(
                "Only one of DTEND and DURATION may be in a VEVENT, not both."
            )
        if (
            isinstance(start, date)
            and not isinstance(start, datetime)
            and duration is not None
            and duration.seconds != 0
        ):
            raise InvalidCalendar(
                "When DTSTART is a date, DURATION must be of days or weeks."
            )
        if start is not None and end is not None and is_date(start) != is_date(end):
            raise InvalidCalendar(
                "DTSTART and DTEND must be of the same type, either date or datetime."
            )
        return start, end, duration

    DURATION = property(
        property_get_duration,
        property_set_duration,
        property_del_duration,
        property_doc_duration_template.format(component="VEVENT"),
    )

    @property
    def duration(self) -> timedelta:
        """The duration of the VEVENT.

<<<<<<< HEAD
        Returns the DURATION property if set, otherwise calculated from start and end.
=======
        This duration is calculated from the start and end of the event.
        When setting duration, the end time is automatically calculated from start + duration.
>>>>>>> 6547ea28
        """
        # First check if DURATION property is explicitly set
        if "DURATION" in self:
            return self["DURATION"].dt

        # Fall back to calculated duration from start and end
        return self.end - self.start

    @duration.setter
    def duration(self, duration: timedelta):
        """Set the duration of the event.

        This automatically calculates and sets the end time as start + duration.
        If no start time is set, raises IncompleteComponent.
        """
        if (
            not hasattr(self, "_get_start_end_duration")
            or self._get_start_end_duration()[0] is None
        ):
            raise IncompleteComponent(
                "Cannot set duration without DTSTART. Set start time first."
            )

        start_time = self.start
        self.end = start_time + duration

    @property
    def start(self) -> date | datetime:
        """The start of the event.

        Invalid values raise an InvalidCalendar.
        If there is no start, we also raise an IncompleteComponent error.

        You can get the start, end and duration of an event as follows:

        >>> from datetime import datetime
        >>> from icalendar import Event
        >>> event = Event()
        >>> event.start = datetime(2021, 1, 1, 12)
        >>> event.end = datetime(2021, 1, 1, 12, 30) # 30 minutes
        >>> event.duration  # 1800 seconds == 30 minutes
        datetime.timedelta(seconds=1800)
        >>> print(event.to_ical())
        BEGIN:VEVENT
        DTSTART:20210101T120000
        DTEND:20210101T123000
        END:VEVENT
        """
        start = self._get_start_end_duration()[0]
        if start is None:
            raise IncompleteComponent("No DTSTART given.")
        return start

    @start.setter
    def start(self, start: Optional[date | datetime]):
        """Set the start."""
        self.DTSTART = start

    @property
    def end(self) -> date | datetime:
        """The end of the event.

        Invalid values raise an InvalidCalendar error.
        If there is no end, we also raise an IncompleteComponent error.
        """
        start, end, duration = self._get_start_end_duration()
        if end is None and duration is None:
            if start is None:
                raise IncompleteComponent("No DTEND or DURATION+DTSTART given.")
            if is_date(start):
                return start + timedelta(days=1)
            return start
        if duration is not None:
            if start is not None:
                return start + duration
            raise IncompleteComponent("No DTEND or DURATION+DTSTART given.")
        return end

    @end.setter
    def end(self, end: date | datetime | None):
        """Set the end."""
        self.DTEND = end

    X_MOZ_SNOOZE_TIME = X_MOZ_SNOOZE_TIME_property
    X_MOZ_LASTACK = X_MOZ_LASTACK_property
    color = color_property
    sequence = sequence_property
    categories = categories_property
    rdates = rdates_property
    exdates = exdates_property
    rrules = rrules_property
    uid = uid_property
    summary = summary_property
    description = description_property
    classification = class_property
    url = url_property
    organizer = organizer_property
    location = location_property
    priority = priority_property
    contacts = contacts_property
    transparency = transparency_property
    status = status_property
    attendees = attendees_property

    @classmethod
    def new(
        cls,
        /,
        attendees: Optional[list[vCalAddress]] = None,
        categories: Sequence[str] = (),
        classification: Optional[CLASS] = None,
        color: Optional[str] = None,
        comments: list[str] | str | None = None,
        contacts: list[str] | str | None = None,
        created: Optional[date] = None,
        description: Optional[str] = None,
        end: Optional[date | datetime] = None,
        last_modified: Optional[date] = None,
        location: Optional[str] = None,
        organizer: Optional[vCalAddress | str] = None,
        priority: Optional[int] = None,
        sequence: Optional[int] = None,
        stamp: Optional[date] = None,
        start: Optional[date | datetime] = None,
        status: Optional[STATUS] = None,
        transparency: Optional[TRANSP] = None,
        summary: Optional[str] = None,
        uid: Optional[str | uuid.UUID] = None,
        url: Optional[str] = None,
    ):
        """Create a new event with all required properties.

        This creates a new Event in accordance with :rfc:`5545`.

        Arguments:
            attendees: The :attr:`attendees` of the event.
            categories: The :attr:`categories` of the event.
            classification: The :attr:`classification` of the event.
            color: The :attr:`color` of the event.
            comments: The :attr:`Component.comments` of the event.
            created: The :attr:`Component.created` of the event.
            description: The :attr:`description` of the event.
            end: The :attr:`end` of the event.
            last_modified: The :attr:`Component.last_modified` of the event.
            location: The :attr:`location` of the event.
            organizer: The :attr:`organizer` of the event.
            priority: The :attr:`priority` of the event.
            sequence: The :attr:`sequence` of the event.
            stamp: The :attr:`Component.stamp` of the event.
                If None, this is set to the current time.
            start: The :attr:`start` of the event.
            status: The :attr:`status` of the event.
            summary: The :attr:`summary` of the event.
            transparency: The :attr:`transparency` of the event.
            uid: The :attr:`uid` of the event.
                If None, this is set to a new :func:`uuid.uuid4`.
            url: The :attr:`url` of the event.

        Returns:
            :class:`Event`

        Raises:
            InvalidCalendar: If the content is not valid according to :rfc:`5545`.

        .. warning:: As time progresses, we will be stricter with the validation.
        """
        event = super().new(
            stamp=stamp if stamp is not None else cls._utc_now(),
            created=created,
            last_modified=last_modified,
            comments=comments,
        )
        event.summary = summary
        event.description = description
        event.uid = uid if uid is not None else uuid.uuid4()
        event.start = start
        event.end = end
        event.color = color
        event.categories = categories
        event.sequence = sequence
        event.classification = classification
        event.url = url
        event.organizer = organizer
        event.location = location
        event.priority = priority
        event.transparency = transparency
        event.contacts = contacts
        event.status = status
        event.attendees = attendees
        if cls._validate_new:
            cls._validate_start_and_end(start, end)
        return event


__all__ = ["Event"]<|MERGE_RESOLUTION|>--- conflicted
+++ resolved
@@ -306,12 +306,8 @@
     def duration(self) -> timedelta:
         """The duration of the VEVENT.
 
-<<<<<<< HEAD
         Returns the DURATION property if set, otherwise calculated from start and end.
-=======
-        This duration is calculated from the start and end of the event.
         When setting duration, the end time is automatically calculated from start + duration.
->>>>>>> 6547ea28
         """
         # First check if DURATION property is explicitly set
         if "DURATION" in self:
