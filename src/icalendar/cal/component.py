--- conflicted
+++ resolved
@@ -705,13 +705,8 @@
             Component
 
         Raises:
-<<<<<<< HEAD
-            JCalParsingError: If the jcal provided is invalid.
-            :py:`~json.JSONDecodeError`: If the string provided is not valid JSON.
-=======
             JCalParsingError: If the jCal provided is invalid.
             ~json.JSONDecodeError: If the string provided not valid JSON.
->>>>>>> 427e6c03
 
         This reverses :func:`to_json` and :func:`to_jcal`.
         """
