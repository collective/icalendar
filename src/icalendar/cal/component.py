"""The base for :rfc:`5545` components."""

from __future__ import annotations

<<<<<<< HEAD
import json
=======
>>>>>>> 3afba5d8
from datetime import date, datetime, time, timedelta, timezone
from typing import TYPE_CHECKING, ClassVar

from icalendar.attr import (
    CONCEPTS_TYPE_SETTER,
    LINKS_TYPE_SETTER,
    RELATED_TO_TYPE_SETTER,
    comments_property,
    concepts_property,
    links_property,
    refids_property,
    related_to_property,
    single_utc_property,
    uid_property,
)
from icalendar.cal.component_factory import ComponentFactory
from icalendar.caselessdict import CaselessDict
from icalendar.error import InvalidCalendar, JCalParsingError
from icalendar.parser import Contentline, Contentlines, Parameters, q_join, q_split
from icalendar.parser_tools import DEFAULT_ENCODING
from icalendar.prop import VPROPERTY, TypesFactory, vDDDLists, vText
from icalendar.timezone import tzp
from icalendar.tools import is_date

if TYPE_CHECKING:
    from icalendar.compatibility import Self

_marker = []


class Component(CaselessDict):
    """Base class for calendar components.

    Component is the base object for calendar, Event and the other
    components defined in :rfc:`5545`. Normally you will not use this class
    directly, but rather one of the subclasses.

    Attributes:
        name: The name of the component. Example: ``VCALENDAR``.
        required: These properties are required.
        singletons: These properties must only appear once.
        multiple: These properties may occur more than once.
        exclusive: These properties are mutually exclusive.
        inclusive: If the first in a tuple occurs, the second one must also occur.
        ignore_exceptions: If True, and we cannot parse this
            component, we will silently ignore it, rather than let the
            exception propagate upwards.
        types_factory: Factory for property types
    """

    name = None  # should be defined in each component
    required = ()  # These properties are required
    singletons = ()  # These properties must only appear once
    multiple = ()  # may occur more than once
    exclusive = ()  # These properties are mutually exclusive
    inclusive: (
        tuple[str] | tuple[tuple[str, str]]
    ) = ()  # if any occurs the other(s) MUST occur
    # ('duration', 'repeat')
    ignore_exceptions = False  # if True, and we cannot parse this
    # component, we will silently ignore
    # it, rather than let the exception
    # propagate upwards
    # not_compliant = ['']  # List of non-compliant properties.

    types_factory = TypesFactory.instance()
    _components_factory: ClassVar[ComponentFactory | None] = None

    @classmethod
    def get_component_class(cls, name: str) -> type[Component]:
        """Return a component with this name.

        Arguments:
            name: Name of the component, i.e. ``VCALENDAR``
        """
        if cls._components_factory is None:
            cls._components_factory = ComponentFactory()
        return cls._components_factory.get_component_class(name)

    @staticmethod
    def _infer_value_type(
        value: date | datetime | timedelta | time | tuple | list,
    ) -> str | None:
        """Infer the ``VALUE`` parameter from a Python type.

        Args:
            value: Python native type, one of :py:class:`date`, :py:mod:`datetime`,
                :py:class:`timedelta`, :py:mod:`time`, :py:class:`tuple`,
                or :py:class:`list`.

        Returns:
<<<<<<< HEAD
            str or None: The ``VALUE`` parameter string, for example, "DATE", "TIME",
                or other string, or ``None``
=======
            str or None: The ``VALUE`` parameter string, for example, "DATE",
                "TIME", or other string, or ``None``
>>>>>>> 3afba5d8
                if no specific ``VALUE`` is needed.
        """
        if isinstance(value, list):
            if not value:
                return None
            # Check if ALL items are date (but not datetime)
            if all(is_date(item) for item in value):
                return "DATE"
            # Check if ALL items are time
            if all(isinstance(item, time) for item in value):
                return "TIME"
            # Mixed types or other types - don't infer
            return None
        if is_date(value):
            return "DATE"
        if isinstance(value, time):
            return "TIME"
        # Don't infer PERIOD - it's too risky and vPeriod already handles it
        return None

    def __init__(self, *args, **kwargs):
        """Set keys to upper for initial dict."""
        super().__init__(*args, **kwargs)
        # set parameters here for properties that use non-default values
        self.subcomponents: list[Component] = []  # Components can be nested.
        self.errors = []  # If we ignored exception(s) while
        # parsing a property, contains error strings

    def __bool__(self):
        """Returns True, CaselessDict would return False if it had no items."""
        return True

    def is_empty(self):
        """Returns True if Component has no items or subcomponents, else False."""
        return bool(not list(self.values()) + self.subcomponents)

    #############################
    # handling of property values

    @classmethod
    def _encode(cls, name, value, parameters=None, encode=1):
        """Encode values to icalendar property values.

        :param name: Name of the property.
        :type name: string

        :param value: Value of the property. Either of a basic Python type of
                      any of the icalendar's own property types.
        :type value: Python native type or icalendar property type.

        :param parameters: Property parameter dictionary for the value. Only
                           available, if encode is set to True.
        :type parameters: Dictionary

        :param encode: True, if the value should be encoded to one of
                       icalendar's own property types (Fallback is "vText")
                       or False, if not.
        :type encode: Boolean

        :returns: icalendar property value
        """
        if not encode:
            return value
        if isinstance(value, cls.types_factory.all_types):
            # Don't encode already encoded values.
            obj = value
        else:
            # Extract VALUE parameter if present, or infer it from the Python type
            value_param = None
            if parameters and "VALUE" in parameters:
                value_param = parameters["VALUE"]
            elif not isinstance(value, cls.types_factory.all_types):
                inferred = cls._infer_value_type(value)
                if inferred:
                    value_param = inferred
                    # Auto-set the VALUE parameter
                    if parameters is None:
                        parameters = {}
                    if "VALUE" not in parameters:
                        parameters["VALUE"] = inferred

            klass = cls.types_factory.for_property(name, value_param)
            obj = klass(value)
        if parameters:
            if not hasattr(obj, "params"):
                obj.params = Parameters()
            for key, item in parameters.items():
                if item is None:
                    if key in obj.params:
                        del obj.params[key]
                else:
                    obj.params[key] = item
        return obj

    def add(
        self,
        name: str,
        value,
        parameters: dict[str, str] | Parameters = None,
        encode: bool = True,  # noqa: FBT001
    ):
        """Add a property.

        :param name: Name of the property.
        :type name: string

        :param value: Value of the property. Either of a basic Python type of
                      any of the icalendar's own property types.
        :type value: Python native type or icalendar property type.

        :param parameters: Property parameter dictionary for the value. Only
                           available, if encode is set to True.
        :type parameters: Dictionary

        :param encode: True, if the value should be encoded to one of
                       icalendar's own property types (Fallback is "vText")
                       or False, if not.
        :type encode: Boolean

        :returns: None
        """
        if isinstance(value, datetime) and name.lower() in (
            "dtstamp",
            "created",
            "last-modified",
        ):
            # RFC expects UTC for those... force value conversion.
            value = tzp.localize_utc(value)

        # encode value
        if (
            encode
            and isinstance(value, list)
            and name.lower() not in ["rdate", "exdate", "categories"]
        ):
            # Individually convert each value to an ical type except rdate and
            # exdate, where lists of dates might be passed to vDDDLists.
            value = [self._encode(name, v, parameters, encode) for v in value]
        else:
            value = self._encode(name, value, parameters, encode)

        # set value
        if name in self:
            # If property already exists, append it.
            oldval = self[name]
            if isinstance(oldval, list):
                if isinstance(value, list):
                    value = oldval + value
                else:
                    oldval.append(value)
                    value = oldval
            else:
                value = [oldval, value]
        self[name] = value

    def _decode(self, name, value):
        """Internal for decoding property values."""

        # TODO: Currently the decoded method calls the icalendar.prop instances
        # from_ical. We probably want to decode properties into Python native
        # types here. But when parsing from an ical string with from_ical, we
        # want to encode the string into a real icalendar.prop property.
        if isinstance(value, vDDDLists):
            # TODO: Workaround unfinished decoding
            return value
        decoded = self.types_factory.from_ical(name, value)
        # TODO: remove when proper decoded is implemented in every prop.* class
        # Workaround to decode vText properly
        if isinstance(decoded, vText):
            decoded = decoded.encode(DEFAULT_ENCODING)
        return decoded

    def decoded(self, name, default=_marker):
        """Returns decoded value of property."""
        # XXX: fail. what's this function supposed to do in the end?
        # -rnix

        if name in self:
            value = self[name]
            if isinstance(value, list):
                return [self._decode(name, v) for v in value]
            return self._decode(name, value)
        if default is _marker:
            raise KeyError(name)
        return default

    ########################################################################
    # Inline values. A few properties have multiple values inlined in in one
    # property line. These methods are used for splitting and joining these.

    def get_inline(self, name, decode=1):
        """Returns a list of values (split on comma)."""
        vals = [v.strip('" ') for v in q_split(self[name])]
        if decode:
            return [self._decode(name, val) for val in vals]
        return vals

    def set_inline(self, name, values, encode=1):
        """Converts a list of values into comma separated string and sets value
        to that.
        """
        if encode:
            values = [self._encode(name, value, encode=1) for value in values]
        self[name] = self.types_factory["inline"](q_join(values))

    #########################
    # Handling of components

    def add_component(self, component: Component):
        """Add a subcomponent to this component."""
        self.subcomponents.append(component)

    def _walk(self, name, select):
        """Walk to given component."""
        result = []
        if (name is None or self.name == name) and select(self):
            result.append(self)
        for subcomponent in self.subcomponents:
            result += subcomponent._walk(name, select)  # noqa: SLF001
        return result

    def walk(self, name=None, select=lambda _: True) -> list[Component]:
        """Recursively traverses component and subcomponents. Returns sequence
        of same. If name is passed, only components with name will be returned.

        :param name: The name of the component or None such as ``VEVENT``.
        :param select: A function that takes the component as first argument
          and returns True/False.
        :returns: A list of components that match.
        :rtype: list[Component]
        """
        if name is not None:
            name = name.upper()
        return self._walk(name, select)

    #####################
    # Generation

    def property_items(
        self,
        recursive=True,
        sorted: bool = True,  # noqa: A002, FBT001
    ) -> list[tuple[str, object]]:
        """Returns properties in this component and subcomponents as:
        [(name, value), ...]
        """
        v_text = self.types_factory["text"]
        properties = [("BEGIN", v_text(self.name).to_ical())]
        property_names = self.sorted_keys() if sorted else self.keys()

        for name in property_names:
            values = self[name]
            if isinstance(values, list):
                # normally one property is one line
                for value in values:
                    properties.append((name, value))
            else:
                properties.append((name, values))
        if recursive:
            # recursion is fun!
            for subcomponent in self.subcomponents:
                properties += subcomponent.property_items(sorted=sorted)
        properties.append(("END", v_text(self.name).to_ical()))
        return properties

    @classmethod
    def from_ical(cls, st, multiple: bool = False) -> Self | list[Self]:  # noqa: FBT001
        """Populates the component recursively from a string."""
        stack = []  # a stack of components
        comps = []
        for line in Contentlines.from_ical(st):  # raw parsing
            if not line:
                continue

            try:
                name, params, vals = line.parts()
            except ValueError as e:
                # if unable to parse a line within a component
                # that ignores exceptions, mark the component
                # as broken and skip the line. otherwise raise.
                component = stack[-1] if stack else None
                if not component or not component.ignore_exceptions:
                    raise
                component.errors.append((None, str(e)))
                continue

            uname = name.upper()
            # check for start of component
            if uname == "BEGIN":
                # try and create one of the components defined in the spec,
                # otherwise get a general Components for robustness.
                c_name = vals.upper()
                c_class = cls.get_component_class(c_name)
                # If component factory cannot resolve ``c_name``, the generic
                # ``Component`` class is used which does not have the name set.
                # That's opposed to the usage of ``cls``, which represents a
                # more concrete subclass with a name set (e.g. VCALENDAR).
                component = c_class()
                if not getattr(component, "name", ""):  # undefined components
                    component.name = c_name
                stack.append(component)
            # check for end of event
            elif uname == "END":
                # we are done adding properties to this component
                # so pop it from the stack and add it to the new top.
                if not stack:
                    # The stack is currently empty, the input must be invalid
                    raise ValueError("END encountered without an accompanying BEGIN!")

                component = stack.pop()
                if not stack:  # we are at the end
                    comps.append(component)
                else:
                    stack[-1].add_component(component)
                if vals == "VTIMEZONE" and "TZID" in component:
                    tzp.cache_timezone_component(component)
            # we are adding properties to the current top of the stack
            else:
                # Extract VALUE parameter if present
                value_param = params.get("VALUE") if params else None
                factory = cls.types_factory.for_property(name, value_param)
                component = stack[-1] if stack else None
                if not component:
                    # only accept X-COMMENT at the end of the .ics file
                    # ignore these components in parsing
                    if uname == "X-COMMENT":
                        break
                    raise ValueError(
                        f'Property "{name}" does not have a parent component.'
                    )
                datetime_names = (
                    "DTSTART",
                    "DTEND",
                    "RECURRENCE-ID",
                    "DUE",
                    "RDATE",
                    "EXDATE",
                )
                try:
                    if name == "FREEBUSY":
                        vals = vals.split(",")
                        if "TZID" in params:
                            parsed_components = [
                                factory(factory.from_ical(val, params["TZID"]))
                                for val in vals
                            ]
                        else:
                            parsed_components = [
                                factory(factory.from_ical(val)) for val in vals
                            ]
                    elif name in datetime_names and "TZID" in params:
                        parsed_components = [
                            factory(factory.from_ical(vals, params["TZID"]))
                        ]
                    # Workaround broken ICS files with empty RDATE
                    elif name == "RDATE" and vals == "":
                        parsed_components = []
                    else:
                        parsed_components = [factory(factory.from_ical(vals))]
                except ValueError as e:
                    if not component.ignore_exceptions:
                        raise
                    component.errors.append((uname, str(e)))
                else:
                    for parsed_component in parsed_components:
                        parsed_component.params = params
                        component.add(name, parsed_component, encode=0)

        if multiple:
            return comps
        if len(comps) > 1:
            raise ValueError(
                cls._format_error(
                    "Found multiple components where only one is allowed", st
                )
            )
        if len(comps) < 1:
            raise ValueError(
                cls._format_error(
                    "Found no components where exactly one is required", st
                )
            )
        return comps[0]

    @staticmethod
    def _format_error(error_description, bad_input, elipsis="[...]"):
        # there's three character more in the error, ie. ' ' x2 and a ':'
        max_error_length = 100 - 3
        if len(error_description) + len(bad_input) + len(elipsis) > max_error_length:
            truncate_to = max_error_length - len(error_description) - len(elipsis)
            return f"{error_description}: {bad_input[:truncate_to]} {elipsis}"
        return f"{error_description}: {bad_input}"

    def content_line(self, name, value, sorted: bool = True):  # noqa: A002, FBT001
        """Returns property as content line."""
        params = getattr(value, "params", Parameters())
        return Contentline.from_parts(name, params, value, sorted=sorted)

    def content_lines(self, sorted: bool = True):  # noqa: A002, FBT001
        """Converts the Component and subcomponents into content lines."""
        contentlines = Contentlines()
        for name, value in self.property_items(sorted=sorted):
            cl = self.content_line(name, value, sorted=sorted)
            contentlines.append(cl)
        contentlines.append("")  # remember the empty string in the end
        return contentlines

    def to_ical(self, sorted: bool = True):  # noqa: A002, FBT001
        """
        :param sorted: Whether parameters and properties should be
                       lexicographically sorted.
        """

        content_lines = self.content_lines(sorted=sorted)
        return content_lines.to_ical()

    def __repr__(self):
        """String representation of class with all of it's subcomponents."""
        subs = ", ".join(str(it) for it in self.subcomponents)
        return (
            f"{self.name or type(self).__name__}"
            f"({dict(self)}{', ' + subs if subs else ''})"
        )

    def __eq__(self, other):
        if len(self.subcomponents) != len(other.subcomponents):
            return False

        properties_equal = super().__eq__(other)
        if not properties_equal:
            return False

        # The subcomponents might not be in the same order,
        # neither there's a natural key we can sort the subcomponents by nor
        # are the subcomponent types hashable, so  we cant put them in a set to
        # check for set equivalence. We have to iterate over the subcomponents
        # and look for each of them in the list.
        for subcomponent in self.subcomponents:
            if subcomponent not in other.subcomponents:
                return False

        return True

    DTSTAMP = stamp = single_utc_property(
        "DTSTAMP",
        """RFC 5545:

        Conformance:  This property MUST be included in the "VEVENT",
        "VTODO", "VJOURNAL", or "VFREEBUSY" calendar components.

        Description: In the case of an iCalendar object that specifies a
        "METHOD" property, this property specifies the date and time that
        the instance of the iCalendar object was created.  In the case of
        an iCalendar object that doesn't specify a "METHOD" property, this
        property specifies the date and time that the information
        associated with the calendar component was last revised in the
        calendar store.

        The value MUST be specified in the UTC time format.

        In the case of an iCalendar object that doesn't specify a "METHOD"
        property, this property is equivalent to the "LAST-MODIFIED"
        property.
    """,
    )
    LAST_MODIFIED = single_utc_property(
        "LAST-MODIFIED",
        """RFC 5545:

        Purpose:  This property specifies the date and time that the
        information associated with the calendar component was last
        revised in the calendar store.

        Note: This is analogous to the modification date and time for a
        file in the file system.

        Conformance:  This property can be specified in the "VEVENT",
        "VTODO", "VJOURNAL", or "VTIMEZONE" calendar components.
    """,
    )

    @property
    def last_modified(self) -> datetime:
        """Datetime when the information associated with the component was last revised.

        Since :attr:`LAST_MODIFIED` is an optional property,
        this returns :attr:`DTSTAMP` if :attr:`LAST_MODIFIED` is not set.
        """
        return self.LAST_MODIFIED or self.DTSTAMP

    @last_modified.setter
    def last_modified(self, value):
        self.LAST_MODIFIED = value

    @last_modified.deleter
    def last_modified(self):
        del self.LAST_MODIFIED

    @property
    def created(self) -> datetime:
        """Datetime when the information associated with the component was created.

        Since :attr:`CREATED` is an optional property,
        this returns :attr:`DTSTAMP` if :attr:`CREATED` is not set.
        """
        return self.CREATED or self.DTSTAMP

    @created.setter
    def created(self, value):
        self.CREATED = value

    @created.deleter
    def created(self):
        del self.CREATED

    def is_thunderbird(self) -> bool:
        """Whether this component has attributes that indicate that Mozilla Thunderbird created it."""  # noqa: E501
        return any(attr.startswith("X-MOZ-") for attr in self.keys())

    @staticmethod
    def _utc_now():
        """Return now as UTC value."""
        return datetime.now(timezone.utc)

    uid = uid_property
    comments = comments_property
    links = links_property
    related_to = related_to_property
    concepts = concepts_property
    refids = refids_property

    CREATED = single_utc_property(
        "CREATED",
        """
        CREATED specifies the date and time that the calendar
        information was created by the calendar user agent in the calendar
        store.

        Conformance:
            The property can be specified once in "VEVENT",
            "VTODO", or "VJOURNAL" calendar components.  The value MUST be
            specified as a date with UTC time.

        """,
    )

    _validate_new = True

    @staticmethod
    def _validate_start_and_end(start, end):
        """This validates start and end.

        Raises:
            InvalidCalendar: If the information is not valid
        """
        if start is None or end is None:
            return
        if start > end:
            raise InvalidCalendar("end must be after start")

    @classmethod
    def new(
        cls,
        created: date | None = None,
        comments: list[str] | str | None = None,
        concepts: CONCEPTS_TYPE_SETTER = None,
        last_modified: date | None = None,
        links: LINKS_TYPE_SETTER = None,
        refids: list[str] | str | None = None,
        related_to: RELATED_TO_TYPE_SETTER = None,
        stamp: date | None = None,
    ) -> Component:
        """Create a new component.

        Arguments:
            comments: The :attr:`comments` of the component.
            concepts: The :attr:`concepts` of the component.
            created: The :attr:`created` of the component.
            last_modified: The :attr:`last_modified` of the component.
            links: The :attr:`links` of the component.
            related_to: The :attr:`related_to` of the component.
            stamp: The :attr:`DTSTAMP` of the component.

        Raises:
            InvalidCalendar: If the content is not valid according to :rfc:`5545`.

        .. warning:: As time progresses, we will be stricter with the validation.
        """
        component = cls()
        component.DTSTAMP = stamp
        component.created = created
        component.last_modified = last_modified
        component.comments = comments
        component.links = links
        component.related_to = related_to
        component.concepts = concepts
        component.refids = refids
        return component

    def to_jcal(self) -> list:
        """Convert this component to a jCal object.

        Returns:
            jCal object

        See also :attr:`to_json`.
        """
        properties = []
        for key, value in self.items():
            for item in value if isinstance(value, list) else [value]:
                properties.append(item.to_jcal(key.lower()))
        return [
            self.name.lower(),
            properties,
            [subcomponent.to_jcal() for subcomponent in self.subcomponents],
        ]

    def to_json(self) -> str:
        """Return this component as a jCal JSON string.

        Returns:
            JSON string

        See also :attr:`to_jcal`.
        """
        return json.dumps(self.to_jcal())

    @classmethod
    def from_jcal(cls, jcal: str | list) -> Component:
        """Create a component from a jCal object.

        Returns:
            Component

        Raises:
            JCalParsingError: If the jCal provided is invalid.
            ~json.JSONDecodeError: If the string provided not valid JSON.

        This reverses :func:`to_json` and :func:`to_jcal`.
        """
        if isinstance(jcal, str):
            jcal = json.loads(jcal)
        if not isinstance(jcal, list) or len(jcal) != 3:
            raise JCalParsingError(
                "A component must be a list with 3 items.", cls, value=jcal
            )
        name, properties, subcomponents = jcal
        if not isinstance(name, str):
            raise JCalParsingError(
                "The name must be a string.", cls, path=[0], value=name
            )
        if name.upper() != cls.name:
            # delegate to correct component class
            component_cls = cls.get_component_class(name.upper())
            return component_cls.from_jcal(jcal)
        component = cls()
        if not isinstance(properties, list):
            raise JCalParsingError(
                "The properties must be a list.", cls, path=1, value=properties
            )
        for i, prop in enumerate(properties):
            JCalParsingError.validate_property(prop, cls, path=[1, i])
            prop_name = prop[0]
            prop_value = prop[2]
            prop_cls: type[VPROPERTY] = cls.types_factory.for_property(
                prop_name, prop_value
            )
            with JCalParsingError.reraise_with_path_added(1, i):
                v_prop = prop_cls.from_jcal(prop)
            # if we use the default value for that property, we can delete the
            # VALUE parameter
            if prop_cls == cls.types_factory.for_property(prop_name):
                del v_prop.VALUE
            component.add(prop_name, v_prop)
        if not isinstance(subcomponents, list):
            raise JCalParsingError(
                "The subcomponents must be a list.", cls, 2, value=subcomponents
            )
        for i, subcomponent in enumerate(subcomponents):
            with JCalParsingError.reraise_with_path_added(2, i):
                component.subcomponents.append(cls.from_jcal(subcomponent))
        return component


__all__ = ["Component"]<|MERGE_RESOLUTION|>--- conflicted
+++ resolved
@@ -2,10 +2,7 @@
 
 from __future__ import annotations
 
-<<<<<<< HEAD
 import json
-=======
->>>>>>> 3afba5d8
 from datetime import date, datetime, time, timedelta, timezone
 from typing import TYPE_CHECKING, ClassVar
 
@@ -97,13 +94,8 @@
                 or :py:class:`list`.
 
         Returns:
-<<<<<<< HEAD
-            str or None: The ``VALUE`` parameter string, for example, "DATE", "TIME",
-                or other string, or ``None``
-=======
             str or None: The ``VALUE`` parameter string, for example, "DATE",
                 "TIME", or other string, or ``None``
->>>>>>> 3afba5d8
                 if no specific ``VALUE`` is needed.
         """
         if isinstance(value, list):
