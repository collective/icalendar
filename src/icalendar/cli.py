<<<<<<< HEAD
"""iCalendar utility"""

=======
#!/usr/bin/env python3
"""utility program that allows user to preview calendar's events"""
import pathlib
>>>>>>> 99fbfc90
import argparse
from datetime import datetime
from icalendar import Calendar, __version__

def _format_name(address):
    """Retrieve the e-mail and the name from an address.

    :arg an address object, e.g. mailto:test@test.test

    :returns str: The name and the e-mail address.
    """
    email = address.split(':')[-1]
    name = email.split('@')[0]
    if not email:
        return ''
    return f"{name} <{email}>"


def _format_attendees(attendees):
    """Format the list of attendees.

    :arg any attendees: Either a list, a string or a vCalAddress object.

    :returns str: Formatted list of attendees.
    """
    if isinstance(attendees, list):
        return '\n'.join(map(lambda s: s.rjust(len(s) + 5), map(_format_name, attendees)))
    return _format_name(attendees)

def view(event):
    """Make a human readable summary of an iCalendar file.

    :returns str: Human readable summary.
    """
    summary = event.get('summary', default='')
    organiser = _format_name(event.get('organizer', default=''))
    attendees = _format_attendees(event.get('attendee', default=[]))
    location = event.get('location', default='')
    comment = event.get('comment', '')
    description = event.get('description', '').split('\n')
    description = '\n'.join(map(lambda s: s.rjust(len(s) + 5), description))

    timezone = datetime.utcnow().astimezone().tzinfo
    start = event.decoded('dtstart')
    end = event.decoded('dtend', default=start)
    duration = end - start
    start = start.astimezone(timezone).strftime('%c')
    end = end.astimezone(timezone).strftime('%c')

    return f"""    Organiser: {organiser}
    Attendees:
{attendees}
    Summary    : {summary}
    Starts     : {start}
    End        : {end}
    Duration   : {duration}
    Location   : {location}
    Comment    : {comment}
    Description:
{description}
    """

def main():
    """Main entry point."""
<<<<<<< HEAD
    parser = argparse.ArgumentParser(
        formatter_class=argparse.RawDescriptionHelpFormatter,
        description=__doc__)
    parser.add_argument(
        '-v', '--version', action='version',
        version=f'{parser.prog} version {__version__}')

    # This seems a bit of an overkill now, but we will probably add more
    # functionality later, e.g., iCalendar to JSON / YAML and vice versa.
    subparsers = parser.add_subparsers(dest='subcommand')

    subparser = subparsers.add_parser(
        'view', description=view.__doc__.split('\n\n')[0])
    subparser.add_argument(
        'input_handle', metavar='INPUT', type=argparse.FileType('r'),
        help='iCalendar file')
    subparser.add_argument(
        '-o', dest='output_handle', metavar='OUTPUT',
        type=argparse.FileType('w'), default=sys.stdout,
        help='output file (default=<stdout>)')
    subparser.set_defaults(func=view)

    args = parser.parse_args()

    try:
        args.func(**{k: v for k, v in vars(args).items()
            if k not in ('func', 'subcommand')})
    except ValueError as error:
        parser.error(error)
=======
    parser = argparse.ArgumentParser(description=__doc__)
    parser.add_argument('calendar_files', nargs='+', type=pathlib.Path)
    parser.add_argument('-v', '--version', action='version', version=f'{parser.prog} version {__version__}')
    argv = parser.parse_args()
>>>>>>> 99fbfc90

    for calendar_file in argv.calendar_files:
        with open(calendar_file) as f:
            calendar = Calendar.from_ical(f.read())
            for event in calendar.walk('vevent'):
                print(view(event))

if __name__ == '__main__':
    main()
<|MERGE_RESOLUTION|>--- conflicted
+++ resolved
@@ -1,13 +1,10 @@
-<<<<<<< HEAD
-"""iCalendar utility"""
-
-=======
 #!/usr/bin/env python3
 """utility program that allows user to preview calendar's events"""
+import sys
 import pathlib
->>>>>>> 99fbfc90
 import argparse
 from datetime import datetime
+
 from icalendar import Calendar, __version__
 
 def _format_name(address):
@@ -41,7 +38,7 @@
     :returns str: Human readable summary.
     """
     summary = event.get('summary', default='')
-    organiser = _format_name(event.get('organizer', default=''))
+    organizer = _format_name(event.get('organizer', default=''))
     attendees = _format_attendees(event.get('attendee', default=[]))
     location = event.get('location', default='')
     comment = event.get('comment', '')
@@ -55,7 +52,7 @@
     start = start.astimezone(timezone).strftime('%c')
     end = end.astimezone(timezone).strftime('%c')
 
-    return f"""    Organiser: {organiser}
+    return f"""    Organizer: {organizer}
     Attendees:
 {attendees}
     Summary    : {summary}
@@ -65,53 +62,20 @@
     Location   : {location}
     Comment    : {comment}
     Description:
-{description}
-    """
+{description}"""
 
 def main():
-    """Main entry point."""
-<<<<<<< HEAD
-    parser = argparse.ArgumentParser(
-        formatter_class=argparse.RawDescriptionHelpFormatter,
-        description=__doc__)
-    parser.add_argument(
-        '-v', '--version', action='version',
-        version=f'{parser.prog} version {__version__}')
-
-    # This seems a bit of an overkill now, but we will probably add more
-    # functionality later, e.g., iCalendar to JSON / YAML and vice versa.
-    subparsers = parser.add_subparsers(dest='subcommand')
-
-    subparser = subparsers.add_parser(
-        'view', description=view.__doc__.split('\n\n')[0])
-    subparser.add_argument(
-        'input_handle', metavar='INPUT', type=argparse.FileType('r'),
-        help='iCalendar file')
-    subparser.add_argument(
-        '-o', dest='output_handle', metavar='OUTPUT',
-        type=argparse.FileType('w'), default=sys.stdout,
-        help='output file (default=<stdout>)')
-    subparser.set_defaults(func=view)
-
-    args = parser.parse_args()
-
-    try:
-        args.func(**{k: v for k, v in vars(args).items()
-            if k not in ('func', 'subcommand')})
-    except ValueError as error:
-        parser.error(error)
-=======
     parser = argparse.ArgumentParser(description=__doc__)
     parser.add_argument('calendar_files', nargs='+', type=pathlib.Path)
+    parser.add_argument('--output', '-o', type=argparse.FileType('w'), default=sys.stdout, help='output file')
     parser.add_argument('-v', '--version', action='version', version=f'{parser.prog} version {__version__}')
     argv = parser.parse_args()
->>>>>>> 99fbfc90
 
     for calendar_file in argv.calendar_files:
         with open(calendar_file) as f:
             calendar = Calendar.from_ical(f.read())
             for event in calendar.walk('vevent'):
-                print(view(event))
+                argv.output.write(view(event) + '\n\n')
 
 if __name__ == '__main__':
     main()
