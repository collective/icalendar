"""Use zoneinfo timezones"""

from __future__ import annotations

from icalendar.tools import is_date, to_datetime

try:
    import zoneinfo
except ImportError:
    from backports import zoneinfo  # type: ignore  # noqa: PGH003
import copy
import copyreg
import functools
from datetime import datetime, tzinfo
from io import StringIO
from typing import TYPE_CHECKING, Optional

from dateutil.rrule import rrule, rruleset
from dateutil.tz import tzical
from dateutil.tz.tz import _tzicalvtz

from .provider import TZProvider

if TYPE_CHECKING:
    from icalendar import prop
    from icalendar.cal import Timezone
    from icalendar.prop import vDDDTypes


class ZONEINFO(TZProvider):
    """Provide icalendar with timezones from zoneinfo."""

    name = "zoneinfo"
    utc = zoneinfo.ZoneInfo("UTC")
    _available_timezones = zoneinfo.available_timezones()

    def localize(self, dt: datetime, tz: zoneinfo.ZoneInfo) -> datetime:
        """Localize a datetime to a timezone."""
        return dt.replace(tzinfo=tz)

    def localize_utc(self, dt: datetime) -> datetime:
        """Return the datetime in UTC."""
        if getattr(dt, "tzinfo", False) and dt.tzinfo is not None:
            return dt.astimezone(self.utc)
        return self.localize(dt, self.utc)

    def timezone(self, name: str) -> Optional[tzinfo]:
        """Return a timezone with a name or None if we cannot find it."""
        try:
            return zoneinfo.ZoneInfo(name)
        except zoneinfo.ZoneInfoNotFoundError:
            pass
        except ValueError:
            # ValueError: ZoneInfo keys may not be absolute paths, got: /Europe/CUSTOM
            pass

    def knows_timezone_id(self, tzid: str) -> bool:
        """Whether the timezone is already cached by the implementation."""
        return tzid in self._available_timezones

    def fix_rrule_until(self, rrule: rrule, ical_rrule: prop.vRecur) -> None:
        """Make sure the until value works for the rrule generated from the ical_rrule."""  # noqa: E501
        if not {"UNTIL", "COUNT"}.intersection(ical_rrule.keys()):
            # zoninfo does not know any transition dates after 2038
            rrule._until = datetime(2038, 12, 31, tzinfo=self.utc)  # noqa: SLF001

    def create_timezone(self, tz: Timezone.Timezone) -> tzinfo:
        """Create a timezone from the given information."""
        try:
            return self._create_timezone(tz)
        except ValueError:
            # We might have a custom component in there.
            # see https://github.com/python/cpython/issues/120217
            tz = copy.deepcopy(tz)
            for sub in tz.walk():
                for attr in list(sub.keys()):
                    if attr.lower().startswith("x-"):
                        sub.pop(attr)
            for sub in tz.subcomponents:
                start: vDDDTypes = sub.get("DTSTART")
                if start and is_date(start.dt):
                    # ValueError: Unsupported DTSTART param in VTIMEZONE: VALUE=DATE
                    sub.DTSTART = to_datetime(start.dt)
            return self._create_timezone(tz)

    def _create_timezone(self, tz: Timezone.Timezone) -> tzinfo:
        """Create a timezone and maybe fail"""
        file = StringIO(tz.to_ical().decode("UTF-8", "replace"))
        return tzical(file).get()

    def uses_pytz(self) -> bool:
        """Whether we use pytz."""
        return False

    def uses_zoneinfo(self) -> bool:
        """Whether we use zoneinfo."""
        return True


def pickle_tzicalvtz(tzicalvtz: _tzicalvtz):
    """Because we use dateutil.tzical, we need to make it pickle-able."""
    return _tzicalvtz, (tzicalvtz._tzid, tzicalvtz._comps)  # noqa: SLF001


copyreg.pickle(_tzicalvtz, pickle_tzicalvtz)


def pickle_rrule_with_cache(self: rrule):
    """Make sure we can also pickle rrules that cache.

    This is mainly copied from rrule.replace.
    """
    new_kwargs = {
        "interval": self._interval,
        "count": self._count,
        "dtstart": self._dtstart,
        "freq": self._freq,
        "until": self._until,
        "wkst": self._wkst,
        "cache": self._cache is not None,
    }
    new_kwargs.update(self._original_rule)
    # from https://stackoverflow.com/a/64915638/1320237
    return functools.partial(rrule, new_kwargs.pop("freq"), **new_kwargs), ()


copyreg.pickle(rrule, pickle_rrule_with_cache)


def pickle_rruleset_with_cache(rs: rruleset):
    """Pickle an rruleset."""
    # self._rrule = []
    # self._rdate = []
    # self._exrule = []
    # self._exdate = []
    return unpickle_rruleset_with_cache, (
<<<<<<< HEAD
        rs._rrule,
        rs._rdate,
        rs._exrule,
        rs._exdate,
        rs._cache is not None,
=======
        rs._rrule,  # noqa: SLF001
        rs._rdate,  # noqa: SLF001
        rs._exrule,  # noqa: SLF001
        rs._exdate,  # noqa: SLF001
        rs._cache is not None,  # noqa: SLF001
>>>>>>> 84fffdab
    )


def unpickle_rruleset_with_cache(rrule, rdate, exrule, exdate, cache):
    """unpickling the rruleset."""
    rs = rruleset(cache)
    for o in rrule:
        rs.rrule(o)
    for o in rdate:
        rs.rdate(o)
    for o in exrule:
        rs.exrule(o)
    for o in exdate:
        rs.exdate(o)
    return rs


copyreg.pickle(rruleset, pickle_rruleset_with_cache)

__all__ = ["ZONEINFO"]<|MERGE_RESOLUTION|>--- conflicted
+++ resolved
@@ -129,24 +129,12 @@
 
 def pickle_rruleset_with_cache(rs: rruleset):
     """Pickle an rruleset."""
-    # self._rrule = []
-    # self._rdate = []
-    # self._exrule = []
-    # self._exdate = []
     return unpickle_rruleset_with_cache, (
-<<<<<<< HEAD
-        rs._rrule,
-        rs._rdate,
-        rs._exrule,
-        rs._exdate,
-        rs._cache is not None,
-=======
         rs._rrule,  # noqa: SLF001
         rs._rdate,  # noqa: SLF001
         rs._exrule,  # noqa: SLF001
         rs._exdate,  # noqa: SLF001
         rs._cache is not None,  # noqa: SLF001
->>>>>>> 84fffdab
     )
 
 
