--- conflicted
+++ resolved
@@ -56,16 +56,11 @@
             return default()
         return convert(value) if convert else value
 
-<<<<<<< HEAD
-    def fset(self: VPROPERTY, value: str):
-        self.params[name] = convert_to(value) if convert_to else value
-=======
-    def fset(self: IcalendarProperty, value: str | None):
+    def fset(self: VPROPERTY, value: str | None):
         if value is None:
             fdel(self)
         else:
             self.params[name] = convert_to(value) if convert_to else value
->>>>>>> 3afba5d8
 
     def fdel(self: VPROPERTY):
         self.params.pop(name, None)
@@ -486,7 +481,6 @@
     convert=_convert_enum(enums.RELTYPE),
 )
 
-<<<<<<< HEAD
 
 def _get_value(self: VPROPERTY) -> str:
     """The VALUE parameter or the default.
@@ -563,7 +557,6 @@
 
 VALUE = property(_get_value, _set_value, _del_value)
 
-=======
 LABEL = string_parameter(
     "LABEL",
     """LABEL provides a human-readable label.
@@ -643,31 +636,6 @@
          https://example.com/venue
 
     """,
-)
-
-VALUE = string_parameter(
-    "VALUE",
-    """VALUE explicitly specifies the value type format for a property value.
-
-Conformance:
-    VALUE is specified in :rfc:`5545`.
-
-Description:
-    This parameter specifies the value type and format of
-    the property value.  The property values MUST be of a single value
-    type.  For example, a "RDATE" property cannot have a combination
-    of DATE-TIME and TIME value types.
-
-    If the property's value is the default value type, then this
-    parameter need not be specified.  However, if the property's
-    default value type is overridden by some other allowable value
-    type, then this parameter MUST be specified.
-
-    Applications MUST preserve the value data for ``x-name`` and
-    ``iana-token`` values that they don't recognize without attempting
-    to interpret or parse the value data.
-
-""",
 )
 
 LINKREL = string_parameter(
@@ -802,7 +770,6 @@
 
 
 GAP = property(_get_GAP, _set_GAP, _del_GAP)
->>>>>>> 3afba5d8
 
 __all__ = [
     "ALTREP",
