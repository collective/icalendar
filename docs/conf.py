--- conflicted
+++ resolved
@@ -140,12 +140,9 @@
     r"https://pypi.org/manage/project/icalendar/collaboration/",
     # Ignore specific anchors
     r"https://github.com/collective/icalendar/blob/main/README.rst#related-projects",
-<<<<<<< HEAD
+    r"https://up-for-grabs.net/#/filters",
     # Ignore links that are unstable
     r"https://www.unicode.org/cldr/cldr-aux/charts/29/supplemental/zone_tzid.html",
-=======
-    r"https://up-for-grabs.net/#/filters",
->>>>>>> 274cd9a6
 ]
 linkcheck_anchors = True
 linkcheck_timeout = 5
